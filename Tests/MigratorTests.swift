--- conflicted
+++ resolved
@@ -13,14 +13,8 @@
 class MigratorTestCase: XCTestCase {
     let timeout = 10.0
 
-<<<<<<< HEAD
-    let connectionType: Connection.ConnectionType = {
+    let storageLocation: StorageLocation = {
         let path = NSFileManager.cachesDirectory.stringByAppendingString("/migrator_tests.db")
-=======
-    let storageLocation: StorageLocation = {
-        let path = NSFileManager.documentsDirectory.stringByAppendingString("/migrator_tests.db")
-        print(path)
->>>>>>> 93bd3030
         return .OnDisk(path)
     }()
 
