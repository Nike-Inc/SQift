--- conflicted
+++ resolved
@@ -13,13 +13,8 @@
 class FetchTestCase: XCTestCase {
     var connection: Connection!
 
-<<<<<<< HEAD
-    let connectionType: Connection.ConnectionType = {
+    let storageLocation: StorageLocation = {
         let path = NSFileManager.cachesDirectory.stringByAppendingString("/fetch_tests.db")
-=======
-    let storageLocation: StorageLocation = {
-        let path = NSFileManager.documentsDirectory.stringByAppendingString("/fetch_tests.db")
->>>>>>> 93bd3030
         return .OnDisk(path)
     }()
 
