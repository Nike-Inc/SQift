// !$*UTF8*$!
{
	archiveVersion = 1;
	classes = {
	};
	objectVersion = 46;
	objects = {

/* Begin PBXBuildFile section */
		4C0041F31BFC44A500ED2AD5 /* SQLCipher.framework in Frameworks */ = {isa = PBXBuildFile; fileRef = 4C0041EA1BFC446700ED2AD5 /* SQLCipher.framework */; };
		4C05B9741BF9039600CFC13C /* ConnectionPool.swift in Sources */ = {isa = PBXBuildFile; fileRef = 4C05B9731BF9039600CFC13C /* ConnectionPool.swift */; };
		4C05B9781BF91A6800CFC13C /* ConnectionPoolTests.swift in Sources */ = {isa = PBXBuildFile; fileRef = 4C05B9771BF91A6800CFC13C /* ConnectionPoolTests.swift */; };
		4C29B2EE1BFB25C00086A2EF /* SQift.framework in Frameworks */ = {isa = PBXBuildFile; fileRef = 4C29B2E41BFB25C00086A2EF /* SQift.framework */; };
		4C29B2FB1BFB25DE0086A2EF /* Binding.swift in Sources */ = {isa = PBXBuildFile; fileRef = 4CA8C2441BF6A57300822606 /* Binding.swift */; };
		4C29B2FC1BFB25DE0086A2EF /* Connection.swift in Sources */ = {isa = PBXBuildFile; fileRef = 4CA8C2451BF6A57300822606 /* Connection.swift */; };
		4C29B2FD1BFB25DE0086A2EF /* ConnectionPool.swift in Sources */ = {isa = PBXBuildFile; fileRef = 4C05B9731BF9039600CFC13C /* ConnectionPool.swift */; };
		4C29B2FE1BFB25DE0086A2EF /* ConnectionQueue.swift in Sources */ = {isa = PBXBuildFile; fileRef = 4CA8C2461BF6A57300822606 /* ConnectionQueue.swift */; };
		4C29B2FF1BFB25DE0086A2EF /* Error.swift in Sources */ = {isa = PBXBuildFile; fileRef = 4CA8C2471BF6A57300822606 /* Error.swift */; };
		4C29B3001BFB25DE0086A2EF /* Migrator.swift in Sources */ = {isa = PBXBuildFile; fileRef = 4CA8C2481BF6A57300822606 /* Migrator.swift */; };
		4C29B3011BFB25DE0086A2EF /* Row.swift in Sources */ = {isa = PBXBuildFile; fileRef = 4CA8C2491BF6A57300822606 /* Row.swift */; };
		4C29B3021BFB25DE0086A2EF /* Statement.swift in Sources */ = {isa = PBXBuildFile; fileRef = 4CA8C24B1BF6A57300822606 /* Statement.swift */; };
		4C29B3031BFB25DE0086A2EF /* String+SQift.swift in Sources */ = {isa = PBXBuildFile; fileRef = 4CA8C24C1BF6A57300822606 /* String+SQift.swift */; };
		4C29B3041BFB25DE0086A2EF /* SQift.h in Headers */ = {isa = PBXBuildFile; fileRef = 4CA8C23A1BF6A4C100822606 /* SQift.h */; settings = {ATTRIBUTES = (Public, ); }; };
		4C29B3051BFB25DE0086A2EF /* sqlite3.h in Headers */ = {isa = PBXBuildFile; fileRef = 4CA8C24A1BF6A57300822606 /* sqlite3.h */; settings = {ATTRIBUTES = (Public, ); }; };
		4C29B3061BFB25F20086A2EF /* BindingTests.swift in Sources */ = {isa = PBXBuildFile; fileRef = 4CA8C2571BF6A5E000822606 /* BindingTests.swift */; };
		4C29B3071BFB25F20086A2EF /* ConnectionTests.swift in Sources */ = {isa = PBXBuildFile; fileRef = 4CA8C2591BF6A5E000822606 /* ConnectionTests.swift */; };
		4C29B3081BFB25F20086A2EF /* ConnectionPoolTests.swift in Sources */ = {isa = PBXBuildFile; fileRef = 4C05B9771BF91A6800CFC13C /* ConnectionPoolTests.swift */; };
		4C29B3091BFB25F20086A2EF /* ConnectionQueueTests.swift in Sources */ = {isa = PBXBuildFile; fileRef = 4CA8C2581BF6A5E000822606 /* ConnectionQueueTests.swift */; };
		4C29B30A1BFB25F20086A2EF /* ErrorTests.swift in Sources */ = {isa = PBXBuildFile; fileRef = 4CA8C25A1BF6A5E000822606 /* ErrorTests.swift */; };
		4C29B30B1BFB25F20086A2EF /* FetchTests.swift in Sources */ = {isa = PBXBuildFile; fileRef = 4CA8C25B1BF6A5E000822606 /* FetchTests.swift */; };
		4C29B30C1BFB25F20086A2EF /* MigratorTests.swift in Sources */ = {isa = PBXBuildFile; fileRef = 4CA8C25C1BF6A5E000822606 /* MigratorTests.swift */; };
		4C29B30D1BFB25F20086A2EF /* QueryTests.swift in Sources */ = {isa = PBXBuildFile; fileRef = 4CA8C25E1BF6A5E000822606 /* QueryTests.swift */; };
		4C29B30E1BFB25F20086A2EF /* TestTables.swift in Sources */ = {isa = PBXBuildFile; fileRef = 4CA8C25F1BF6A5E000822606 /* TestTables.swift */; };
		4C29B30F1BFB25F20086A2EF /* NSFileManager+SQift.swift in Sources */ = {isa = PBXBuildFile; fileRef = 4CA8C25D1BF6A5E000822606 /* NSFileManager+SQift.swift */; };
		4C29B3201BFB28330086A2EF /* SQift.framework in Frameworks */ = {isa = PBXBuildFile; fileRef = 4C29B3161BFB28330086A2EF /* SQift.framework */; };
		4C29B32D1BFB28D90086A2EF /* Binding.swift in Sources */ = {isa = PBXBuildFile; fileRef = 4CA8C2441BF6A57300822606 /* Binding.swift */; };
		4C29B32E1BFB28D90086A2EF /* Connection.swift in Sources */ = {isa = PBXBuildFile; fileRef = 4CA8C2451BF6A57300822606 /* Connection.swift */; };
		4C29B32F1BFB28D90086A2EF /* ConnectionPool.swift in Sources */ = {isa = PBXBuildFile; fileRef = 4C05B9731BF9039600CFC13C /* ConnectionPool.swift */; };
		4C29B3301BFB28D90086A2EF /* ConnectionQueue.swift in Sources */ = {isa = PBXBuildFile; fileRef = 4CA8C2461BF6A57300822606 /* ConnectionQueue.swift */; };
		4C29B3311BFB28D90086A2EF /* Error.swift in Sources */ = {isa = PBXBuildFile; fileRef = 4CA8C2471BF6A57300822606 /* Error.swift */; };
		4C29B3321BFB28D90086A2EF /* Migrator.swift in Sources */ = {isa = PBXBuildFile; fileRef = 4CA8C2481BF6A57300822606 /* Migrator.swift */; };
		4C29B3331BFB28D90086A2EF /* Row.swift in Sources */ = {isa = PBXBuildFile; fileRef = 4CA8C2491BF6A57300822606 /* Row.swift */; };
		4C29B3341BFB28D90086A2EF /* Statement.swift in Sources */ = {isa = PBXBuildFile; fileRef = 4CA8C24B1BF6A57300822606 /* Statement.swift */; };
		4C29B3351BFB28D90086A2EF /* String+SQift.swift in Sources */ = {isa = PBXBuildFile; fileRef = 4CA8C24C1BF6A57300822606 /* String+SQift.swift */; };
		4C29B3361BFB28D90086A2EF /* SQift.h in Headers */ = {isa = PBXBuildFile; fileRef = 4CA8C23A1BF6A4C100822606 /* SQift.h */; settings = {ATTRIBUTES = (Public, ); }; };
		4C29B3371BFB28D90086A2EF /* sqlite3.h in Headers */ = {isa = PBXBuildFile; fileRef = 4CA8C24A1BF6A57300822606 /* sqlite3.h */; settings = {ATTRIBUTES = (Public, ); }; };
		4C29B3381BFB28E40086A2EF /* BindingTests.swift in Sources */ = {isa = PBXBuildFile; fileRef = 4CA8C2571BF6A5E000822606 /* BindingTests.swift */; };
		4C29B3391BFB28E40086A2EF /* ConnectionTests.swift in Sources */ = {isa = PBXBuildFile; fileRef = 4CA8C2591BF6A5E000822606 /* ConnectionTests.swift */; };
		4C29B33A1BFB28E40086A2EF /* ConnectionPoolTests.swift in Sources */ = {isa = PBXBuildFile; fileRef = 4C05B9771BF91A6800CFC13C /* ConnectionPoolTests.swift */; };
		4C29B33B1BFB28E40086A2EF /* ConnectionQueueTests.swift in Sources */ = {isa = PBXBuildFile; fileRef = 4CA8C2581BF6A5E000822606 /* ConnectionQueueTests.swift */; };
		4C29B33C1BFB28E40086A2EF /* ErrorTests.swift in Sources */ = {isa = PBXBuildFile; fileRef = 4CA8C25A1BF6A5E000822606 /* ErrorTests.swift */; };
		4C29B33D1BFB28E40086A2EF /* FetchTests.swift in Sources */ = {isa = PBXBuildFile; fileRef = 4CA8C25B1BF6A5E000822606 /* FetchTests.swift */; };
		4C29B33E1BFB28E40086A2EF /* MigratorTests.swift in Sources */ = {isa = PBXBuildFile; fileRef = 4CA8C25C1BF6A5E000822606 /* MigratorTests.swift */; };
		4C29B33F1BFB28E40086A2EF /* QueryTests.swift in Sources */ = {isa = PBXBuildFile; fileRef = 4CA8C25E1BF6A5E000822606 /* QueryTests.swift */; };
		4C29B3401BFB28E40086A2EF /* TestTables.swift in Sources */ = {isa = PBXBuildFile; fileRef = 4CA8C25F1BF6A5E000822606 /* TestTables.swift */; };
		4C29B3411BFB28E40086A2EF /* NSFileManager+SQift.swift in Sources */ = {isa = PBXBuildFile; fileRef = 4CA8C25D1BF6A5E000822606 /* NSFileManager+SQift.swift */; };
		4C3C4D021BFB2BD10080A0C6 /* Binding.swift in Sources */ = {isa = PBXBuildFile; fileRef = 4CA8C2441BF6A57300822606 /* Binding.swift */; };
		4C3C4D031BFB2BD10080A0C6 /* Connection.swift in Sources */ = {isa = PBXBuildFile; fileRef = 4CA8C2451BF6A57300822606 /* Connection.swift */; };
		4C3C4D041BFB2BD10080A0C6 /* ConnectionPool.swift in Sources */ = {isa = PBXBuildFile; fileRef = 4C05B9731BF9039600CFC13C /* ConnectionPool.swift */; };
		4C3C4D051BFB2BD10080A0C6 /* ConnectionQueue.swift in Sources */ = {isa = PBXBuildFile; fileRef = 4CA8C2461BF6A57300822606 /* ConnectionQueue.swift */; };
		4C3C4D061BFB2BD10080A0C6 /* Error.swift in Sources */ = {isa = PBXBuildFile; fileRef = 4CA8C2471BF6A57300822606 /* Error.swift */; };
		4C3C4D071BFB2BD10080A0C6 /* Migrator.swift in Sources */ = {isa = PBXBuildFile; fileRef = 4CA8C2481BF6A57300822606 /* Migrator.swift */; };
		4C3C4D081BFB2BD10080A0C6 /* Row.swift in Sources */ = {isa = PBXBuildFile; fileRef = 4CA8C2491BF6A57300822606 /* Row.swift */; };
		4C3C4D091BFB2BD10080A0C6 /* Statement.swift in Sources */ = {isa = PBXBuildFile; fileRef = 4CA8C24B1BF6A57300822606 /* Statement.swift */; };
		4C3C4D0A1BFB2BD10080A0C6 /* String+SQift.swift in Sources */ = {isa = PBXBuildFile; fileRef = 4CA8C24C1BF6A57300822606 /* String+SQift.swift */; };
		4C3C4D0B1BFB2BD10080A0C6 /* SQift.h in Headers */ = {isa = PBXBuildFile; fileRef = 4CA8C23A1BF6A4C100822606 /* SQift.h */; settings = {ATTRIBUTES = (Public, ); }; };
		4C3C4D0C1BFB2BD10080A0C6 /* sqlite3.h in Headers */ = {isa = PBXBuildFile; fileRef = 4CA8C24A1BF6A57300822606 /* sqlite3.h */; settings = {ATTRIBUTES = (Public, ); }; };
		4CA8C2291BF6A49400822606 /* SQift.framework in Frameworks */ = {isa = PBXBuildFile; fileRef = 4CA8C21E1BF6A49400822606 /* SQift.framework */; };
		4CA8C23C1BF6A4C100822606 /* SQift.h in Headers */ = {isa = PBXBuildFile; fileRef = 4CA8C23A1BF6A4C100822606 /* SQift.h */; settings = {ATTRIBUTES = (Public, ); }; };
		4CA8C24D1BF6A57300822606 /* Binding.swift in Sources */ = {isa = PBXBuildFile; fileRef = 4CA8C2441BF6A57300822606 /* Binding.swift */; };
		4CA8C24E1BF6A57300822606 /* Connection.swift in Sources */ = {isa = PBXBuildFile; fileRef = 4CA8C2451BF6A57300822606 /* Connection.swift */; };
		4CA8C24F1BF6A57300822606 /* ConnectionQueue.swift in Sources */ = {isa = PBXBuildFile; fileRef = 4CA8C2461BF6A57300822606 /* ConnectionQueue.swift */; };
		4CA8C2501BF6A57300822606 /* Error.swift in Sources */ = {isa = PBXBuildFile; fileRef = 4CA8C2471BF6A57300822606 /* Error.swift */; };
		4CA8C2511BF6A57300822606 /* Migrator.swift in Sources */ = {isa = PBXBuildFile; fileRef = 4CA8C2481BF6A57300822606 /* Migrator.swift */; };
		4CA8C2521BF6A57300822606 /* Row.swift in Sources */ = {isa = PBXBuildFile; fileRef = 4CA8C2491BF6A57300822606 /* Row.swift */; };
		4CA8C2541BF6A57300822606 /* Statement.swift in Sources */ = {isa = PBXBuildFile; fileRef = 4CA8C24B1BF6A57300822606 /* Statement.swift */; };
		4CA8C2551BF6A57300822606 /* String+SQift.swift in Sources */ = {isa = PBXBuildFile; fileRef = 4CA8C24C1BF6A57300822606 /* String+SQift.swift */; };
		4CA8C2601BF6A5E000822606 /* BindingTests.swift in Sources */ = {isa = PBXBuildFile; fileRef = 4CA8C2571BF6A5E000822606 /* BindingTests.swift */; };
		4CA8C2611BF6A5E000822606 /* ConnectionQueueTests.swift in Sources */ = {isa = PBXBuildFile; fileRef = 4CA8C2581BF6A5E000822606 /* ConnectionQueueTests.swift */; };
		4CA8C2621BF6A5E000822606 /* ConnectionTests.swift in Sources */ = {isa = PBXBuildFile; fileRef = 4CA8C2591BF6A5E000822606 /* ConnectionTests.swift */; };
		4CA8C2631BF6A5E000822606 /* ErrorTests.swift in Sources */ = {isa = PBXBuildFile; fileRef = 4CA8C25A1BF6A5E000822606 /* ErrorTests.swift */; };
		4CA8C2641BF6A5E000822606 /* FetchTests.swift in Sources */ = {isa = PBXBuildFile; fileRef = 4CA8C25B1BF6A5E000822606 /* FetchTests.swift */; };
		4CA8C2651BF6A5E000822606 /* MigratorTests.swift in Sources */ = {isa = PBXBuildFile; fileRef = 4CA8C25C1BF6A5E000822606 /* MigratorTests.swift */; };
		4CA8C2661BF6A5E000822606 /* NSFileManager+SQift.swift in Sources */ = {isa = PBXBuildFile; fileRef = 4CA8C25D1BF6A5E000822606 /* NSFileManager+SQift.swift */; };
		4CA8C2671BF6A5E000822606 /* QueryTests.swift in Sources */ = {isa = PBXBuildFile; fileRef = 4CA8C25E1BF6A5E000822606 /* QueryTests.swift */; };
		4CA8C2681BF6A5E000822606 /* TestTables.swift in Sources */ = {isa = PBXBuildFile; fileRef = 4CA8C25F1BF6A5E000822606 /* TestTables.swift */; };
		4CC288E61BFD0707009A5577 /* Database.swift in Sources */ = {isa = PBXBuildFile; fileRef = 4CC288E51BFD0707009A5577 /* Database.swift */; };
		4CC288E71BFD0707009A5577 /* Database.swift in Sources */ = {isa = PBXBuildFile; fileRef = 4CC288E51BFD0707009A5577 /* Database.swift */; };
		4CC288E81BFD0707009A5577 /* Database.swift in Sources */ = {isa = PBXBuildFile; fileRef = 4CC288E51BFD0707009A5577 /* Database.swift */; };
		4CC288E91BFD0707009A5577 /* Database.swift in Sources */ = {isa = PBXBuildFile; fileRef = 4CC288E51BFD0707009A5577 /* Database.swift */; };
		4CC288EB1BFD070D009A5577 /* StorageLocation.swift in Sources */ = {isa = PBXBuildFile; fileRef = 4CC288EA1BFD070D009A5577 /* StorageLocation.swift */; };
		4CC288EC1BFD070D009A5577 /* StorageLocation.swift in Sources */ = {isa = PBXBuildFile; fileRef = 4CC288EA1BFD070D009A5577 /* StorageLocation.swift */; };
		4CC288ED1BFD070D009A5577 /* StorageLocation.swift in Sources */ = {isa = PBXBuildFile; fileRef = 4CC288EA1BFD070D009A5577 /* StorageLocation.swift */; };
		4CC288EE1BFD070D009A5577 /* StorageLocation.swift in Sources */ = {isa = PBXBuildFile; fileRef = 4CC288EA1BFD070D009A5577 /* StorageLocation.swift */; };
/* End PBXBuildFile section */

/* Begin PBXContainerItemProxy section */
<<<<<<< HEAD
		4C0041E91BFC446700ED2AD5 /* PBXContainerItemProxy */ = {
			isa = PBXContainerItemProxy;
			containerPortal = 4C7BD66E1BF9518000DC55A3 /* sqlcipher.xcodeproj */;
			proxyType = 2;
			remoteGlobalIDString = 4C0041981BFC382400ED2AD5;
			remoteInfo = "SQLCipher iOS";
		};
		4C0041EB1BFC446700ED2AD5 /* PBXContainerItemProxy */ = {
			isa = PBXContainerItemProxy;
			containerPortal = 4C7BD66E1BF9518000DC55A3 /* sqlcipher.xcodeproj */;
			proxyType = 2;
			remoteGlobalIDString = 4C0041B11BFC3B2200ED2AD5;
			remoteInfo = "SQLCipher OSX";
		};
		4C0041ED1BFC446700ED2AD5 /* PBXContainerItemProxy */ = {
			isa = PBXContainerItemProxy;
			containerPortal = 4C7BD66E1BF9518000DC55A3 /* sqlcipher.xcodeproj */;
			proxyType = 2;
			remoteGlobalIDString = 4C0041C31BFC3CC000ED2AD5;
			remoteInfo = "SQLCipher tvOS";
		};
		4C0041EF1BFC446700ED2AD5 /* PBXContainerItemProxy */ = {
			isa = PBXContainerItemProxy;
			containerPortal = 4C7BD66E1BF9518000DC55A3 /* sqlcipher.xcodeproj */;
			proxyType = 2;
			remoteGlobalIDString = 4C0041D61BFC3E2500ED2AD5;
			remoteInfo = "SQLCipher watchOS";
		};
		4C0041F11BFC44A000ED2AD5 /* PBXContainerItemProxy */ = {
			isa = PBXContainerItemProxy;
			containerPortal = 4C7BD66E1BF9518000DC55A3 /* sqlcipher.xcodeproj */;
			proxyType = 1;
			remoteGlobalIDString = 4C0041971BFC382400ED2AD5;
			remoteInfo = "SQLCipher iOS";
		};
		4C7BD6731BF9518000DC55A3 /* PBXContainerItemProxy */ = {
			isa = PBXContainerItemProxy;
			containerPortal = 4C7BD66E1BF9518000DC55A3 /* sqlcipher.xcodeproj */;
			proxyType = 2;
			remoteGlobalIDString = D2AAC046055464E500DB518D;
			remoteInfo = sqlcipher;
=======
		4C29B2EF1BFB25C00086A2EF /* PBXContainerItemProxy */ = {
			isa = PBXContainerItemProxy;
			containerPortal = 4CA8C2151BF6A49400822606 /* Project object */;
			proxyType = 1;
			remoteGlobalIDString = 4C29B2E31BFB25C00086A2EF;
			remoteInfo = "SQift OSX";
		};
		4C29B3211BFB28330086A2EF /* PBXContainerItemProxy */ = {
			isa = PBXContainerItemProxy;
			containerPortal = 4CA8C2151BF6A49400822606 /* Project object */;
			proxyType = 1;
			remoteGlobalIDString = 4C29B3151BFB28330086A2EF;
			remoteInfo = "SQift tvOS";
>>>>>>> 7ed05dc3
		};
		4CA8C22A1BF6A49400822606 /* PBXContainerItemProxy */ = {
			isa = PBXContainerItemProxy;
			containerPortal = 4CA8C2151BF6A49400822606 /* Project object */;
			proxyType = 1;
			remoteGlobalIDString = 4CA8C21D1BF6A49400822606;
			remoteInfo = SQift;
		};
/* End PBXContainerItemProxy section */

/* Begin PBXFileReference section */
		4C05B9731BF9039600CFC13C /* ConnectionPool.swift */ = {isa = PBXFileReference; fileEncoding = 4; lastKnownFileType = sourcecode.swift; path = ConnectionPool.swift; sourceTree = "<group>"; };
		4C05B9771BF91A6800CFC13C /* ConnectionPoolTests.swift */ = {isa = PBXFileReference; fileEncoding = 4; lastKnownFileType = sourcecode.swift; path = ConnectionPoolTests.swift; sourceTree = "<group>"; };
<<<<<<< HEAD
		4C7BD66E1BF9518000DC55A3 /* sqlcipher.xcodeproj */ = {isa = PBXFileReference; lastKnownFileType = "wrapper.pb-project"; name = sqlcipher.xcodeproj; path = Submodules/sqlcipher/sqlcipher.xcodeproj; sourceTree = "<group>"; };
=======
		4C29B2E41BFB25C00086A2EF /* SQift.framework */ = {isa = PBXFileReference; explicitFileType = wrapper.framework; includeInIndex = 0; path = SQift.framework; sourceTree = BUILT_PRODUCTS_DIR; };
		4C29B2ED1BFB25C00086A2EF /* SQift OSX Tests.xctest */ = {isa = PBXFileReference; explicitFileType = wrapper.cfbundle; includeInIndex = 0; path = "SQift OSX Tests.xctest"; sourceTree = BUILT_PRODUCTS_DIR; };
		4C29B3161BFB28330086A2EF /* SQift.framework */ = {isa = PBXFileReference; explicitFileType = wrapper.framework; includeInIndex = 0; path = SQift.framework; sourceTree = BUILT_PRODUCTS_DIR; };
		4C29B31F1BFB28330086A2EF /* SQift tvOS Tests.xctest */ = {isa = PBXFileReference; explicitFileType = wrapper.cfbundle; includeInIndex = 0; path = "SQift tvOS Tests.xctest"; sourceTree = BUILT_PRODUCTS_DIR; };
		4C3C4CFA1BFB2B6F0080A0C6 /* SQift.framework */ = {isa = PBXFileReference; explicitFileType = wrapper.framework; includeInIndex = 0; path = SQift.framework; sourceTree = BUILT_PRODUCTS_DIR; };
>>>>>>> 7ed05dc3
		4CA8C21E1BF6A49400822606 /* SQift.framework */ = {isa = PBXFileReference; explicitFileType = wrapper.framework; includeInIndex = 0; path = SQift.framework; sourceTree = BUILT_PRODUCTS_DIR; };
		4CA8C2281BF6A49400822606 /* SQift iOS Tests.xctest */ = {isa = PBXFileReference; explicitFileType = wrapper.cfbundle; includeInIndex = 0; path = "SQift iOS Tests.xctest"; sourceTree = BUILT_PRODUCTS_DIR; };
		4CA8C2391BF6A4C100822606 /* Info.plist */ = {isa = PBXFileReference; fileEncoding = 4; lastKnownFileType = text.plist.xml; path = Info.plist; sourceTree = "<group>"; };
		4CA8C23A1BF6A4C100822606 /* SQift.h */ = {isa = PBXFileReference; fileEncoding = 4; lastKnownFileType = sourcecode.c.h; path = SQift.h; sourceTree = "<group>"; };
		4CA8C23E1BF6A4C700822606 /* Info.plist */ = {isa = PBXFileReference; fileEncoding = 4; lastKnownFileType = text.plist.xml; path = Info.plist; sourceTree = "<group>"; };
		4CA8C2441BF6A57300822606 /* Binding.swift */ = {isa = PBXFileReference; fileEncoding = 4; lastKnownFileType = sourcecode.swift; path = Binding.swift; sourceTree = "<group>"; };
		4CA8C2451BF6A57300822606 /* Connection.swift */ = {isa = PBXFileReference; fileEncoding = 4; lastKnownFileType = sourcecode.swift; path = Connection.swift; sourceTree = "<group>"; };
		4CA8C2461BF6A57300822606 /* ConnectionQueue.swift */ = {isa = PBXFileReference; fileEncoding = 4; lastKnownFileType = sourcecode.swift; path = ConnectionQueue.swift; sourceTree = "<group>"; };
		4CA8C2471BF6A57300822606 /* Error.swift */ = {isa = PBXFileReference; fileEncoding = 4; lastKnownFileType = sourcecode.swift; path = Error.swift; sourceTree = "<group>"; };
		4CA8C2481BF6A57300822606 /* Migrator.swift */ = {isa = PBXFileReference; fileEncoding = 4; lastKnownFileType = sourcecode.swift; path = Migrator.swift; sourceTree = "<group>"; };
		4CA8C2491BF6A57300822606 /* Row.swift */ = {isa = PBXFileReference; fileEncoding = 4; lastKnownFileType = sourcecode.swift; path = Row.swift; sourceTree = "<group>"; };
		4CA8C24B1BF6A57300822606 /* Statement.swift */ = {isa = PBXFileReference; fileEncoding = 4; lastKnownFileType = sourcecode.swift; path = Statement.swift; sourceTree = "<group>"; };
		4CA8C24C1BF6A57300822606 /* String+SQift.swift */ = {isa = PBXFileReference; fileEncoding = 4; lastKnownFileType = sourcecode.swift; path = "String+SQift.swift"; sourceTree = "<group>"; };
		4CA8C2571BF6A5E000822606 /* BindingTests.swift */ = {isa = PBXFileReference; fileEncoding = 4; lastKnownFileType = sourcecode.swift; path = BindingTests.swift; sourceTree = "<group>"; };
		4CA8C2581BF6A5E000822606 /* ConnectionQueueTests.swift */ = {isa = PBXFileReference; fileEncoding = 4; lastKnownFileType = sourcecode.swift; path = ConnectionQueueTests.swift; sourceTree = "<group>"; };
		4CA8C2591BF6A5E000822606 /* ConnectionTests.swift */ = {isa = PBXFileReference; fileEncoding = 4; lastKnownFileType = sourcecode.swift; path = ConnectionTests.swift; sourceTree = "<group>"; };
		4CA8C25A1BF6A5E000822606 /* ErrorTests.swift */ = {isa = PBXFileReference; fileEncoding = 4; lastKnownFileType = sourcecode.swift; path = ErrorTests.swift; sourceTree = "<group>"; };
		4CA8C25B1BF6A5E000822606 /* FetchTests.swift */ = {isa = PBXFileReference; fileEncoding = 4; lastKnownFileType = sourcecode.swift; path = FetchTests.swift; sourceTree = "<group>"; };
		4CA8C25C1BF6A5E000822606 /* MigratorTests.swift */ = {isa = PBXFileReference; fileEncoding = 4; lastKnownFileType = sourcecode.swift; path = MigratorTests.swift; sourceTree = "<group>"; };
		4CA8C25D1BF6A5E000822606 /* NSFileManager+SQift.swift */ = {isa = PBXFileReference; fileEncoding = 4; lastKnownFileType = sourcecode.swift; path = "NSFileManager+SQift.swift"; sourceTree = "<group>"; };
		4CA8C25E1BF6A5E000822606 /* QueryTests.swift */ = {isa = PBXFileReference; fileEncoding = 4; lastKnownFileType = sourcecode.swift; path = QueryTests.swift; sourceTree = "<group>"; };
		4CA8C25F1BF6A5E000822606 /* TestTables.swift */ = {isa = PBXFileReference; fileEncoding = 4; lastKnownFileType = sourcecode.swift; path = TestTables.swift; sourceTree = "<group>"; };
		4CC288E51BFD0707009A5577 /* Database.swift */ = {isa = PBXFileReference; fileEncoding = 4; lastKnownFileType = sourcecode.swift; path = Database.swift; sourceTree = "<group>"; };
		4CC288EA1BFD070D009A5577 /* StorageLocation.swift */ = {isa = PBXFileReference; fileEncoding = 4; lastKnownFileType = sourcecode.swift; path = StorageLocation.swift; sourceTree = "<group>"; };
/* End PBXFileReference section */

/* Begin PBXFrameworksBuildPhase section */
		4C29B2E01BFB25C00086A2EF /* Frameworks */ = {
			isa = PBXFrameworksBuildPhase;
			buildActionMask = 2147483647;
			files = (
			);
			runOnlyForDeploymentPostprocessing = 0;
		};
		4C29B2EA1BFB25C00086A2EF /* Frameworks */ = {
			isa = PBXFrameworksBuildPhase;
			buildActionMask = 2147483647;
			files = (
				4C29B2EE1BFB25C00086A2EF /* SQift.framework in Frameworks */,
			);
			runOnlyForDeploymentPostprocessing = 0;
		};
		4C29B3121BFB28330086A2EF /* Frameworks */ = {
			isa = PBXFrameworksBuildPhase;
			buildActionMask = 2147483647;
			files = (
			);
			runOnlyForDeploymentPostprocessing = 0;
		};
		4C29B31C1BFB28330086A2EF /* Frameworks */ = {
			isa = PBXFrameworksBuildPhase;
			buildActionMask = 2147483647;
			files = (
				4C29B3201BFB28330086A2EF /* SQift.framework in Frameworks */,
			);
			runOnlyForDeploymentPostprocessing = 0;
		};
		4C3C4CF61BFB2B6F0080A0C6 /* Frameworks */ = {
			isa = PBXFrameworksBuildPhase;
			buildActionMask = 2147483647;
			files = (
			);
			runOnlyForDeploymentPostprocessing = 0;
		};
		4CA8C21A1BF6A49400822606 /* Frameworks */ = {
			isa = PBXFrameworksBuildPhase;
			buildActionMask = 2147483647;
			files = (
				4C0041F31BFC44A500ED2AD5 /* SQLCipher.framework in Frameworks */,
			);
			runOnlyForDeploymentPostprocessing = 0;
		};
		4CA8C2251BF6A49400822606 /* Frameworks */ = {
			isa = PBXFrameworksBuildPhase;
			buildActionMask = 2147483647;
			files = (
				4CA8C2291BF6A49400822606 /* SQift.framework in Frameworks */,
			);
			runOnlyForDeploymentPostprocessing = 0;
		};
/* End PBXFrameworksBuildPhase section */

/* Begin PBXGroup section */
		4C7BD66F1BF9518000DC55A3 /* Products */ = {
			isa = PBXGroup;
			children = (
				4C0041EA1BFC446700ED2AD5 /* SQLCipher.framework */,
				4C0041EC1BFC446700ED2AD5 /* SQLCipher.framework */,
				4C0041EE1BFC446700ED2AD5 /* SQLCipher.framework */,
				4C0041F01BFC446700ED2AD5 /* SQLCipher.framework */,
				4C7BD6741BF9518000DC55A3 /* libsqlcipher.a */,
			);
			name = Products;
			sourceTree = "<group>";
		};
		4CA8C2141BF6A49400822606 = {
			isa = PBXGroup;
			children = (
				4CA8C2381BF6A4C100822606 /* Source */,
				4CA8C23D1BF6A4C700822606 /* Tests */,
				4CA8C21F1BF6A49400822606 /* Products */,
				4C7BD66E1BF9518000DC55A3 /* sqlcipher.xcodeproj */,
			);
			sourceTree = "<group>";
		};
		4CA8C21F1BF6A49400822606 /* Products */ = {
			isa = PBXGroup;
			children = (
				4CA8C21E1BF6A49400822606 /* SQift.framework */,
				4CA8C2281BF6A49400822606 /* SQift iOS Tests.xctest */,
				4C29B2E41BFB25C00086A2EF /* SQift.framework */,
				4C29B2ED1BFB25C00086A2EF /* SQift OSX Tests.xctest */,
				4C29B3161BFB28330086A2EF /* SQift.framework */,
				4C29B31F1BFB28330086A2EF /* SQift tvOS Tests.xctest */,
				4C3C4CFA1BFB2B6F0080A0C6 /* SQift.framework */,
			);
			name = Products;
			sourceTree = "<group>";
		};
		4CA8C2381BF6A4C100822606 /* Source */ = {
			isa = PBXGroup;
			children = (
				4CA8C2441BF6A57300822606 /* Binding.swift */,
				4CA8C2451BF6A57300822606 /* Connection.swift */,
				4C05B9731BF9039600CFC13C /* ConnectionPool.swift */,
				4CA8C2461BF6A57300822606 /* ConnectionQueue.swift */,
				4CC288E51BFD0707009A5577 /* Database.swift */,
				4CA8C2471BF6A57300822606 /* Error.swift */,
				4CA8C2481BF6A57300822606 /* Migrator.swift */,
				4CA8C2491BF6A57300822606 /* Row.swift */,
				4CA8C24B1BF6A57300822606 /* Statement.swift */,
				4CC288EA1BFD070D009A5577 /* StorageLocation.swift */,
				4CA8C2561BF6A58500822606 /* Extensions */,
				4CA8C2421BF6A4D700822606 /* Supporting Files */,
			);
			path = Source;
			sourceTree = "<group>";
		};
		4CA8C23D1BF6A4C700822606 /* Tests */ = {
			isa = PBXGroup;
			children = (
				4CA8C2571BF6A5E000822606 /* BindingTests.swift */,
				4CA8C2591BF6A5E000822606 /* ConnectionTests.swift */,
				4C05B9771BF91A6800CFC13C /* ConnectionPoolTests.swift */,
				4CA8C2581BF6A5E000822606 /* ConnectionQueueTests.swift */,
				4CA8C25A1BF6A5E000822606 /* ErrorTests.swift */,
				4CA8C25B1BF6A5E000822606 /* FetchTests.swift */,
				4CA8C25C1BF6A5E000822606 /* MigratorTests.swift */,
				4CA8C25E1BF6A5E000822606 /* QueryTests.swift */,
				4CA8C25F1BF6A5E000822606 /* TestTables.swift */,
				4CA8C2691BF6A5E600822606 /* Extensions */,
				4CA8C2431BF6A4DE00822606 /* Supporting Files */,
			);
			path = Tests;
			sourceTree = "<group>";
		};
		4CA8C2421BF6A4D700822606 /* Supporting Files */ = {
			isa = PBXGroup;
			children = (
				4CA8C23A1BF6A4C100822606 /* SQift.h */,
				4CA8C2391BF6A4C100822606 /* Info.plist */,
			);
			name = "Supporting Files";
			sourceTree = "<group>";
		};
		4CA8C2431BF6A4DE00822606 /* Supporting Files */ = {
			isa = PBXGroup;
			children = (
				4CA8C23E1BF6A4C700822606 /* Info.plist */,
			);
			name = "Supporting Files";
			sourceTree = "<group>";
		};
		4CA8C2561BF6A58500822606 /* Extensions */ = {
			isa = PBXGroup;
			children = (
				4CA8C24C1BF6A57300822606 /* String+SQift.swift */,
			);
			name = Extensions;
			sourceTree = "<group>";
		};
		4CA8C2691BF6A5E600822606 /* Extensions */ = {
			isa = PBXGroup;
			children = (
				4CA8C25D1BF6A5E000822606 /* NSFileManager+SQift.swift */,
			);
			name = Extensions;
			sourceTree = "<group>";
		};
/* End PBXGroup section */

/* Begin PBXHeadersBuildPhase section */
		4C29B2E11BFB25C00086A2EF /* Headers */ = {
			isa = PBXHeadersBuildPhase;
			buildActionMask = 2147483647;
			files = (
				4C29B3051BFB25DE0086A2EF /* sqlite3.h in Headers */,
				4C29B3041BFB25DE0086A2EF /* SQift.h in Headers */,
			);
			runOnlyForDeploymentPostprocessing = 0;
		};
		4C29B3131BFB28330086A2EF /* Headers */ = {
			isa = PBXHeadersBuildPhase;
			buildActionMask = 2147483647;
			files = (
				4C29B3371BFB28D90086A2EF /* sqlite3.h in Headers */,
				4C29B3361BFB28D90086A2EF /* SQift.h in Headers */,
			);
			runOnlyForDeploymentPostprocessing = 0;
		};
		4C3C4CF71BFB2B6F0080A0C6 /* Headers */ = {
			isa = PBXHeadersBuildPhase;
			buildActionMask = 2147483647;
			files = (
				4C3C4D0C1BFB2BD10080A0C6 /* sqlite3.h in Headers */,
				4C3C4D0B1BFB2BD10080A0C6 /* SQift.h in Headers */,
			);
			runOnlyForDeploymentPostprocessing = 0;
		};
		4CA8C21B1BF6A49400822606 /* Headers */ = {
			isa = PBXHeadersBuildPhase;
			buildActionMask = 2147483647;
			files = (
				4CA8C23C1BF6A4C100822606 /* SQift.h in Headers */,
			);
			runOnlyForDeploymentPostprocessing = 0;
		};
/* End PBXHeadersBuildPhase section */

/* Begin PBXNativeTarget section */
		4C29B2E31BFB25C00086A2EF /* SQift OSX */ = {
			isa = PBXNativeTarget;
			buildConfigurationList = 4C29B2F91BFB25C00086A2EF /* Build configuration list for PBXNativeTarget "SQift OSX" */;
			buildPhases = (
				4C29B2DF1BFB25C00086A2EF /* Sources */,
				4C29B2E01BFB25C00086A2EF /* Frameworks */,
				4C29B2E11BFB25C00086A2EF /* Headers */,
				4C29B2E21BFB25C00086A2EF /* Resources */,
			);
			buildRules = (
			);
			dependencies = (
			);
			name = "SQift OSX";
			productName = "SQift OSX";
			productReference = 4C29B2E41BFB25C00086A2EF /* SQift.framework */;
			productType = "com.apple.product-type.framework";
		};
		4C29B2EC1BFB25C00086A2EF /* SQift OSX Tests */ = {
			isa = PBXNativeTarget;
			buildConfigurationList = 4C29B2FA1BFB25C00086A2EF /* Build configuration list for PBXNativeTarget "SQift OSX Tests" */;
			buildPhases = (
				4C29B2E91BFB25C00086A2EF /* Sources */,
				4C29B2EA1BFB25C00086A2EF /* Frameworks */,
				4C29B2EB1BFB25C00086A2EF /* Resources */,
			);
			buildRules = (
			);
			dependencies = (
				4C29B2F01BFB25C00086A2EF /* PBXTargetDependency */,
			);
			name = "SQift OSX Tests";
			productName = "SQift OSXTests";
			productReference = 4C29B2ED1BFB25C00086A2EF /* SQift OSX Tests.xctest */;
			productType = "com.apple.product-type.bundle.unit-test";
		};
		4C29B3151BFB28330086A2EF /* SQift tvOS */ = {
			isa = PBXNativeTarget;
			buildConfigurationList = 4C29B3271BFB28330086A2EF /* Build configuration list for PBXNativeTarget "SQift tvOS" */;
			buildPhases = (
				4C29B3111BFB28330086A2EF /* Sources */,
				4C29B3121BFB28330086A2EF /* Frameworks */,
				4C29B3131BFB28330086A2EF /* Headers */,
				4C29B3141BFB28330086A2EF /* Resources */,
			);
			buildRules = (
			);
			dependencies = (
			);
			name = "SQift tvOS";
			productName = "SQift tvOS";
			productReference = 4C29B3161BFB28330086A2EF /* SQift.framework */;
			productType = "com.apple.product-type.framework";
		};
		4C29B31E1BFB28330086A2EF /* SQift tvOS Tests */ = {
			isa = PBXNativeTarget;
			buildConfigurationList = 4C29B32A1BFB28330086A2EF /* Build configuration list for PBXNativeTarget "SQift tvOS Tests" */;
			buildPhases = (
				4C29B31B1BFB28330086A2EF /* Sources */,
				4C29B31C1BFB28330086A2EF /* Frameworks */,
				4C29B31D1BFB28330086A2EF /* Resources */,
			);
			buildRules = (
			);
			dependencies = (
				4C29B3221BFB28330086A2EF /* PBXTargetDependency */,
			);
			name = "SQift tvOS Tests";
			productName = "SQift tvOSTests";
			productReference = 4C29B31F1BFB28330086A2EF /* SQift tvOS Tests.xctest */;
			productType = "com.apple.product-type.bundle.unit-test";
		};
		4C3C4CF91BFB2B6F0080A0C6 /* SQift watchOS */ = {
			isa = PBXNativeTarget;
			buildConfigurationList = 4C3C4D011BFB2B6F0080A0C6 /* Build configuration list for PBXNativeTarget "SQift watchOS" */;
			buildPhases = (
				4C3C4CF51BFB2B6F0080A0C6 /* Sources */,
				4C3C4CF61BFB2B6F0080A0C6 /* Frameworks */,
				4C3C4CF71BFB2B6F0080A0C6 /* Headers */,
				4C3C4CF81BFB2B6F0080A0C6 /* Resources */,
			);
			buildRules = (
			);
			dependencies = (
			);
			name = "SQift watchOS";
			productName = "SQift watchOS";
			productReference = 4C3C4CFA1BFB2B6F0080A0C6 /* SQift.framework */;
			productType = "com.apple.product-type.framework";
		};
		4CA8C21D1BF6A49400822606 /* SQift iOS */ = {
			isa = PBXNativeTarget;
			buildConfigurationList = 4CA8C2321BF6A49400822606 /* Build configuration list for PBXNativeTarget "SQift iOS" */;
			buildPhases = (
				4CA8C2191BF6A49400822606 /* Sources */,
				4CA8C21A1BF6A49400822606 /* Frameworks */,
				4CA8C21B1BF6A49400822606 /* Headers */,
				4CA8C21C1BF6A49400822606 /* Resources */,
			);
			buildRules = (
			);
			dependencies = (
				4C0041F21BFC44A000ED2AD5 /* PBXTargetDependency */,
			);
			name = "SQift iOS";
			productName = SQift;
			productReference = 4CA8C21E1BF6A49400822606 /* SQift.framework */;
			productType = "com.apple.product-type.framework";
		};
		4CA8C2271BF6A49400822606 /* SQift iOS Tests */ = {
			isa = PBXNativeTarget;
			buildConfigurationList = 4CA8C2351BF6A49400822606 /* Build configuration list for PBXNativeTarget "SQift iOS Tests" */;
			buildPhases = (
				4CA8C2241BF6A49400822606 /* Sources */,
				4CA8C2251BF6A49400822606 /* Frameworks */,
				4CA8C2261BF6A49400822606 /* Resources */,
			);
			buildRules = (
			);
			dependencies = (
				4CA8C22B1BF6A49400822606 /* PBXTargetDependency */,
			);
			name = "SQift iOS Tests";
			productName = SQiftTests;
			productReference = 4CA8C2281BF6A49400822606 /* SQift iOS Tests.xctest */;
			productType = "com.apple.product-type.bundle.unit-test";
		};
/* End PBXNativeTarget section */

/* Begin PBXProject section */
		4CA8C2151BF6A49400822606 /* Project object */ = {
			isa = PBXProject;
			attributes = {
				LastSwiftUpdateCheck = 0710;
				LastUpgradeCheck = 0710;
				ORGANIZATIONNAME = Nike;
				TargetAttributes = {
					4C29B2E31BFB25C00086A2EF = {
						CreatedOnToolsVersion = 7.1;
					};
					4C29B2EC1BFB25C00086A2EF = {
						CreatedOnToolsVersion = 7.1;
					};
					4C29B3151BFB28330086A2EF = {
						CreatedOnToolsVersion = 7.1;
					};
					4C29B31E1BFB28330086A2EF = {
						CreatedOnToolsVersion = 7.1;
					};
					4C3C4CF91BFB2B6F0080A0C6 = {
						CreatedOnToolsVersion = 7.1;
					};
					4CA8C21D1BF6A49400822606 = {
						CreatedOnToolsVersion = 7.1;
					};
					4CA8C2271BF6A49400822606 = {
						CreatedOnToolsVersion = 7.1;
					};
				};
			};
			buildConfigurationList = 4CA8C2181BF6A49400822606 /* Build configuration list for PBXProject "SQift" */;
			compatibilityVersion = "Xcode 3.2";
			developmentRegion = English;
			hasScannedForEncodings = 0;
			knownRegions = (
				en,
			);
			mainGroup = 4CA8C2141BF6A49400822606;
			productRefGroup = 4CA8C21F1BF6A49400822606 /* Products */;
			projectDirPath = "";
			projectReferences = (
				{
					ProductGroup = 4C7BD66F1BF9518000DC55A3 /* Products */;
					ProjectRef = 4C7BD66E1BF9518000DC55A3 /* sqlcipher.xcodeproj */;
				},
			);
			projectRoot = "";
			targets = (
				4CA8C21D1BF6A49400822606 /* SQift iOS */,
				4CA8C2271BF6A49400822606 /* SQift iOS Tests */,
				4C29B2E31BFB25C00086A2EF /* SQift OSX */,
				4C29B2EC1BFB25C00086A2EF /* SQift OSX Tests */,
				4C29B3151BFB28330086A2EF /* SQift tvOS */,
				4C29B31E1BFB28330086A2EF /* SQift tvOS Tests */,
				4C3C4CF91BFB2B6F0080A0C6 /* SQift watchOS */,
			);
		};
/* End PBXProject section */

/* Begin PBXReferenceProxy section */
		4C0041EA1BFC446700ED2AD5 /* SQLCipher.framework */ = {
			isa = PBXReferenceProxy;
			fileType = wrapper.framework;
			path = SQLCipher.framework;
			remoteRef = 4C0041E91BFC446700ED2AD5 /* PBXContainerItemProxy */;
			sourceTree = BUILT_PRODUCTS_DIR;
		};
		4C0041EC1BFC446700ED2AD5 /* SQLCipher.framework */ = {
			isa = PBXReferenceProxy;
			fileType = wrapper.framework;
			path = SQLCipher.framework;
			remoteRef = 4C0041EB1BFC446700ED2AD5 /* PBXContainerItemProxy */;
			sourceTree = BUILT_PRODUCTS_DIR;
		};
		4C0041EE1BFC446700ED2AD5 /* SQLCipher.framework */ = {
			isa = PBXReferenceProxy;
			fileType = wrapper.framework;
			path = SQLCipher.framework;
			remoteRef = 4C0041ED1BFC446700ED2AD5 /* PBXContainerItemProxy */;
			sourceTree = BUILT_PRODUCTS_DIR;
		};
		4C0041F01BFC446700ED2AD5 /* SQLCipher.framework */ = {
			isa = PBXReferenceProxy;
			fileType = wrapper.framework;
			path = SQLCipher.framework;
			remoteRef = 4C0041EF1BFC446700ED2AD5 /* PBXContainerItemProxy */;
			sourceTree = BUILT_PRODUCTS_DIR;
		};
		4C7BD6741BF9518000DC55A3 /* libsqlcipher.a */ = {
			isa = PBXReferenceProxy;
			fileType = archive.ar;
			path = libsqlcipher.a;
			remoteRef = 4C7BD6731BF9518000DC55A3 /* PBXContainerItemProxy */;
			sourceTree = BUILT_PRODUCTS_DIR;
		};
/* End PBXReferenceProxy section */

/* Begin PBXResourcesBuildPhase section */
		4C29B2E21BFB25C00086A2EF /* Resources */ = {
			isa = PBXResourcesBuildPhase;
			buildActionMask = 2147483647;
			files = (
			);
			runOnlyForDeploymentPostprocessing = 0;
		};
		4C29B2EB1BFB25C00086A2EF /* Resources */ = {
			isa = PBXResourcesBuildPhase;
			buildActionMask = 2147483647;
			files = (
			);
			runOnlyForDeploymentPostprocessing = 0;
		};
		4C29B3141BFB28330086A2EF /* Resources */ = {
			isa = PBXResourcesBuildPhase;
			buildActionMask = 2147483647;
			files = (
			);
			runOnlyForDeploymentPostprocessing = 0;
		};
		4C29B31D1BFB28330086A2EF /* Resources */ = {
			isa = PBXResourcesBuildPhase;
			buildActionMask = 2147483647;
			files = (
			);
			runOnlyForDeploymentPostprocessing = 0;
		};
		4C3C4CF81BFB2B6F0080A0C6 /* Resources */ = {
			isa = PBXResourcesBuildPhase;
			buildActionMask = 2147483647;
			files = (
			);
			runOnlyForDeploymentPostprocessing = 0;
		};
		4CA8C21C1BF6A49400822606 /* Resources */ = {
			isa = PBXResourcesBuildPhase;
			buildActionMask = 2147483647;
			files = (
			);
			runOnlyForDeploymentPostprocessing = 0;
		};
		4CA8C2261BF6A49400822606 /* Resources */ = {
			isa = PBXResourcesBuildPhase;
			buildActionMask = 2147483647;
			files = (
			);
			runOnlyForDeploymentPostprocessing = 0;
		};
/* End PBXResourcesBuildPhase section */

/* Begin PBXSourcesBuildPhase section */
		4C29B2DF1BFB25C00086A2EF /* Sources */ = {
			isa = PBXSourcesBuildPhase;
			buildActionMask = 2147483647;
			files = (
				4C29B2FD1BFB25DE0086A2EF /* ConnectionPool.swift in Sources */,
				4C29B2FE1BFB25DE0086A2EF /* ConnectionQueue.swift in Sources */,
				4C29B3001BFB25DE0086A2EF /* Migrator.swift in Sources */,
				4C29B3031BFB25DE0086A2EF /* String+SQift.swift in Sources */,
				4C29B2FB1BFB25DE0086A2EF /* Binding.swift in Sources */,
				4C29B2FF1BFB25DE0086A2EF /* Error.swift in Sources */,
				4C29B3011BFB25DE0086A2EF /* Row.swift in Sources */,
				4CC288EC1BFD070D009A5577 /* StorageLocation.swift in Sources */,
				4C29B2FC1BFB25DE0086A2EF /* Connection.swift in Sources */,
				4CC288E71BFD0707009A5577 /* Database.swift in Sources */,
				4C29B3021BFB25DE0086A2EF /* Statement.swift in Sources */,
			);
			runOnlyForDeploymentPostprocessing = 0;
		};
		4C29B2E91BFB25C00086A2EF /* Sources */ = {
			isa = PBXSourcesBuildPhase;
			buildActionMask = 2147483647;
			files = (
				4C29B3061BFB25F20086A2EF /* BindingTests.swift in Sources */,
				4C29B3091BFB25F20086A2EF /* ConnectionQueueTests.swift in Sources */,
				4C29B3071BFB25F20086A2EF /* ConnectionTests.swift in Sources */,
				4C29B30A1BFB25F20086A2EF /* ErrorTests.swift in Sources */,
				4C29B30D1BFB25F20086A2EF /* QueryTests.swift in Sources */,
				4C29B30E1BFB25F20086A2EF /* TestTables.swift in Sources */,
				4C29B30F1BFB25F20086A2EF /* NSFileManager+SQift.swift in Sources */,
				4C29B30B1BFB25F20086A2EF /* FetchTests.swift in Sources */,
				4C29B3081BFB25F20086A2EF /* ConnectionPoolTests.swift in Sources */,
				4C29B30C1BFB25F20086A2EF /* MigratorTests.swift in Sources */,
			);
			runOnlyForDeploymentPostprocessing = 0;
		};
		4C29B3111BFB28330086A2EF /* Sources */ = {
			isa = PBXSourcesBuildPhase;
			buildActionMask = 2147483647;
			files = (
				4C29B32F1BFB28D90086A2EF /* ConnectionPool.swift in Sources */,
				4C29B3301BFB28D90086A2EF /* ConnectionQueue.swift in Sources */,
				4C29B3321BFB28D90086A2EF /* Migrator.swift in Sources */,
				4C29B3351BFB28D90086A2EF /* String+SQift.swift in Sources */,
				4C29B32D1BFB28D90086A2EF /* Binding.swift in Sources */,
				4C29B3311BFB28D90086A2EF /* Error.swift in Sources */,
				4C29B3331BFB28D90086A2EF /* Row.swift in Sources */,
				4CC288ED1BFD070D009A5577 /* StorageLocation.swift in Sources */,
				4C29B32E1BFB28D90086A2EF /* Connection.swift in Sources */,
				4CC288E81BFD0707009A5577 /* Database.swift in Sources */,
				4C29B3341BFB28D90086A2EF /* Statement.swift in Sources */,
			);
			runOnlyForDeploymentPostprocessing = 0;
		};
		4C29B31B1BFB28330086A2EF /* Sources */ = {
			isa = PBXSourcesBuildPhase;
			buildActionMask = 2147483647;
			files = (
				4C29B3381BFB28E40086A2EF /* BindingTests.swift in Sources */,
				4C29B33B1BFB28E40086A2EF /* ConnectionQueueTests.swift in Sources */,
				4C29B3391BFB28E40086A2EF /* ConnectionTests.swift in Sources */,
				4C29B33C1BFB28E40086A2EF /* ErrorTests.swift in Sources */,
				4C29B33F1BFB28E40086A2EF /* QueryTests.swift in Sources */,
				4C29B3401BFB28E40086A2EF /* TestTables.swift in Sources */,
				4C29B3411BFB28E40086A2EF /* NSFileManager+SQift.swift in Sources */,
				4C29B33D1BFB28E40086A2EF /* FetchTests.swift in Sources */,
				4C29B33A1BFB28E40086A2EF /* ConnectionPoolTests.swift in Sources */,
				4C29B33E1BFB28E40086A2EF /* MigratorTests.swift in Sources */,
			);
			runOnlyForDeploymentPostprocessing = 0;
		};
		4C3C4CF51BFB2B6F0080A0C6 /* Sources */ = {
			isa = PBXSourcesBuildPhase;
			buildActionMask = 2147483647;
			files = (
				4C3C4D041BFB2BD10080A0C6 /* ConnectionPool.swift in Sources */,
				4C3C4D051BFB2BD10080A0C6 /* ConnectionQueue.swift in Sources */,
				4C3C4D071BFB2BD10080A0C6 /* Migrator.swift in Sources */,
				4C3C4D0A1BFB2BD10080A0C6 /* String+SQift.swift in Sources */,
				4C3C4D021BFB2BD10080A0C6 /* Binding.swift in Sources */,
				4C3C4D061BFB2BD10080A0C6 /* Error.swift in Sources */,
				4C3C4D081BFB2BD10080A0C6 /* Row.swift in Sources */,
				4CC288EE1BFD070D009A5577 /* StorageLocation.swift in Sources */,
				4C3C4D031BFB2BD10080A0C6 /* Connection.swift in Sources */,
				4CC288E91BFD0707009A5577 /* Database.swift in Sources */,
				4C3C4D091BFB2BD10080A0C6 /* Statement.swift in Sources */,
			);
			runOnlyForDeploymentPostprocessing = 0;
		};
		4CA8C2191BF6A49400822606 /* Sources */ = {
			isa = PBXSourcesBuildPhase;
			buildActionMask = 2147483647;
			files = (
				4CA8C2541BF6A57300822606 /* Statement.swift in Sources */,
				4CA8C2501BF6A57300822606 /* Error.swift in Sources */,
				4C05B9741BF9039600CFC13C /* ConnectionPool.swift in Sources */,
				4CA8C24E1BF6A57300822606 /* Connection.swift in Sources */,
				4CA8C24F1BF6A57300822606 /* ConnectionQueue.swift in Sources */,
				4CA8C2511BF6A57300822606 /* Migrator.swift in Sources */,
				4CA8C2521BF6A57300822606 /* Row.swift in Sources */,
				4CC288EB1BFD070D009A5577 /* StorageLocation.swift in Sources */,
				4CA8C2551BF6A57300822606 /* String+SQift.swift in Sources */,
				4CC288E61BFD0707009A5577 /* Database.swift in Sources */,
				4CA8C24D1BF6A57300822606 /* Binding.swift in Sources */,
			);
			runOnlyForDeploymentPostprocessing = 0;
		};
		4CA8C2241BF6A49400822606 /* Sources */ = {
			isa = PBXSourcesBuildPhase;
			buildActionMask = 2147483647;
			files = (
				4CA8C2611BF6A5E000822606 /* ConnectionQueueTests.swift in Sources */,
				4CA8C2681BF6A5E000822606 /* TestTables.swift in Sources */,
				4CA8C2621BF6A5E000822606 /* ConnectionTests.swift in Sources */,
				4CA8C2631BF6A5E000822606 /* ErrorTests.swift in Sources */,
				4CA8C2641BF6A5E000822606 /* FetchTests.swift in Sources */,
				4CA8C2661BF6A5E000822606 /* NSFileManager+SQift.swift in Sources */,
				4CA8C2601BF6A5E000822606 /* BindingTests.swift in Sources */,
				4CA8C2651BF6A5E000822606 /* MigratorTests.swift in Sources */,
				4CA8C2671BF6A5E000822606 /* QueryTests.swift in Sources */,
				4C05B9781BF91A6800CFC13C /* ConnectionPoolTests.swift in Sources */,
			);
			runOnlyForDeploymentPostprocessing = 0;
		};
/* End PBXSourcesBuildPhase section */

/* Begin PBXTargetDependency section */
<<<<<<< HEAD
		4C0041F21BFC44A000ED2AD5 /* PBXTargetDependency */ = {
			isa = PBXTargetDependency;
			name = "SQLCipher iOS";
			targetProxy = 4C0041F11BFC44A000ED2AD5 /* PBXContainerItemProxy */;
=======
		4C29B2F01BFB25C00086A2EF /* PBXTargetDependency */ = {
			isa = PBXTargetDependency;
			target = 4C29B2E31BFB25C00086A2EF /* SQift OSX */;
			targetProxy = 4C29B2EF1BFB25C00086A2EF /* PBXContainerItemProxy */;
		};
		4C29B3221BFB28330086A2EF /* PBXTargetDependency */ = {
			isa = PBXTargetDependency;
			target = 4C29B3151BFB28330086A2EF /* SQift tvOS */;
			targetProxy = 4C29B3211BFB28330086A2EF /* PBXContainerItemProxy */;
>>>>>>> 7ed05dc3
		};
		4CA8C22B1BF6A49400822606 /* PBXTargetDependency */ = {
			isa = PBXTargetDependency;
			target = 4CA8C21D1BF6A49400822606 /* SQift iOS */;
			targetProxy = 4CA8C22A1BF6A49400822606 /* PBXContainerItemProxy */;
		};
/* End PBXTargetDependency section */

/* Begin XCBuildConfiguration section */
		4C29B2F51BFB25C00086A2EF /* Debug */ = {
			isa = XCBuildConfiguration;
			buildSettings = {
				CODE_SIGN_IDENTITY = "";
				COMBINE_HIDPI_IMAGES = YES;
				DEFINES_MODULE = YES;
				DYLIB_COMPATIBILITY_VERSION = 1;
				DYLIB_CURRENT_VERSION = 1;
				DYLIB_INSTALL_NAME_BASE = "@rpath";
				FRAMEWORK_VERSION = A;
				INFOPLIST_FILE = Source/Info.plist;
				INSTALL_PATH = "$(LOCAL_LIBRARY_DIR)/Frameworks";
				LD_RUNPATH_SEARCH_PATHS = "$(inherited) @executable_path/../Frameworks @loader_path/Frameworks";
				MACOSX_DEPLOYMENT_TARGET = 10.10;
				OTHER_LDFLAGS = "-lsqlite3";
				PRODUCT_BUNDLE_IDENTIFIER = com.nike.SQift;
				PRODUCT_NAME = SQift;
				SDKROOT = macosx;
				SKIP_INSTALL = YES;
			};
			name = Debug;
		};
		4C29B2F61BFB25C00086A2EF /* Release */ = {
			isa = XCBuildConfiguration;
			buildSettings = {
				CODE_SIGN_IDENTITY = "";
				COMBINE_HIDPI_IMAGES = YES;
				DEFINES_MODULE = YES;
				DYLIB_COMPATIBILITY_VERSION = 1;
				DYLIB_CURRENT_VERSION = 1;
				DYLIB_INSTALL_NAME_BASE = "@rpath";
				FRAMEWORK_VERSION = A;
				INFOPLIST_FILE = Source/Info.plist;
				INSTALL_PATH = "$(LOCAL_LIBRARY_DIR)/Frameworks";
				LD_RUNPATH_SEARCH_PATHS = "$(inherited) @executable_path/../Frameworks @loader_path/Frameworks";
				MACOSX_DEPLOYMENT_TARGET = 10.10;
				OTHER_LDFLAGS = "-lsqlite3";
				PRODUCT_BUNDLE_IDENTIFIER = com.nike.SQift;
				PRODUCT_NAME = SQift;
				SDKROOT = macosx;
				SKIP_INSTALL = YES;
			};
			name = Release;
		};
		4C29B2F71BFB25C00086A2EF /* Debug */ = {
			isa = XCBuildConfiguration;
			buildSettings = {
				CODE_SIGN_IDENTITY = "";
				COMBINE_HIDPI_IMAGES = YES;
				INFOPLIST_FILE = Tests/Info.plist;
				LD_RUNPATH_SEARCH_PATHS = "$(inherited) @executable_path/../Frameworks @loader_path/../Frameworks";
				MACOSX_DEPLOYMENT_TARGET = 10.10;
				PRODUCT_BUNDLE_IDENTIFIER = "com.nike.SQift-OSX-Tests";
				PRODUCT_NAME = "$(TARGET_NAME)";
				SDKROOT = macosx;
			};
			name = Debug;
		};
		4C29B2F81BFB25C00086A2EF /* Release */ = {
			isa = XCBuildConfiguration;
			buildSettings = {
				CODE_SIGN_IDENTITY = "";
				COMBINE_HIDPI_IMAGES = YES;
				INFOPLIST_FILE = Tests/Info.plist;
				LD_RUNPATH_SEARCH_PATHS = "$(inherited) @executable_path/../Frameworks @loader_path/../Frameworks";
				MACOSX_DEPLOYMENT_TARGET = 10.10;
				PRODUCT_BUNDLE_IDENTIFIER = "com.nike.SQift-OSX-Tests";
				PRODUCT_NAME = "$(TARGET_NAME)";
				SDKROOT = macosx;
			};
			name = Release;
		};
		4C29B3281BFB28330086A2EF /* Debug */ = {
			isa = XCBuildConfiguration;
			buildSettings = {
				DEFINES_MODULE = YES;
				DYLIB_COMPATIBILITY_VERSION = 1;
				DYLIB_CURRENT_VERSION = 1;
				DYLIB_INSTALL_NAME_BASE = "@rpath";
				INFOPLIST_FILE = Source/Info.plist;
				INSTALL_PATH = "$(LOCAL_LIBRARY_DIR)/Frameworks";
				LD_RUNPATH_SEARCH_PATHS = "$(inherited) @executable_path/Frameworks @loader_path/Frameworks";
				OTHER_LDFLAGS = "-lsqlite3";
				PRODUCT_BUNDLE_IDENTIFIER = com.nike.SQift;
				PRODUCT_NAME = SQift;
				SDKROOT = appletvos;
				SKIP_INSTALL = YES;
				TARGETED_DEVICE_FAMILY = 3;
			};
			name = Debug;
		};
		4C29B3291BFB28330086A2EF /* Release */ = {
			isa = XCBuildConfiguration;
			buildSettings = {
				DEFINES_MODULE = YES;
				DYLIB_COMPATIBILITY_VERSION = 1;
				DYLIB_CURRENT_VERSION = 1;
				DYLIB_INSTALL_NAME_BASE = "@rpath";
				INFOPLIST_FILE = Source/Info.plist;
				INSTALL_PATH = "$(LOCAL_LIBRARY_DIR)/Frameworks";
				LD_RUNPATH_SEARCH_PATHS = "$(inherited) @executable_path/Frameworks @loader_path/Frameworks";
				OTHER_LDFLAGS = "-lsqlite3";
				PRODUCT_BUNDLE_IDENTIFIER = com.nike.SQift;
				PRODUCT_NAME = SQift;
				SDKROOT = appletvos;
				SKIP_INSTALL = YES;
				TARGETED_DEVICE_FAMILY = 3;
			};
			name = Release;
		};
		4C29B32B1BFB28330086A2EF /* Debug */ = {
			isa = XCBuildConfiguration;
			buildSettings = {
				INFOPLIST_FILE = Tests/Info.plist;
				LD_RUNPATH_SEARCH_PATHS = "$(inherited) @executable_path/Frameworks @loader_path/Frameworks";
				PRODUCT_BUNDLE_IDENTIFIER = "com.nike.SQift-tvOS-Tests";
				PRODUCT_NAME = "$(TARGET_NAME)";
				SDKROOT = appletvos;
			};
			name = Debug;
		};
		4C29B32C1BFB28330086A2EF /* Release */ = {
			isa = XCBuildConfiguration;
			buildSettings = {
				INFOPLIST_FILE = Tests/Info.plist;
				LD_RUNPATH_SEARCH_PATHS = "$(inherited) @executable_path/Frameworks @loader_path/Frameworks";
				PRODUCT_BUNDLE_IDENTIFIER = "com.nike.SQift-tvOS-Tests";
				PRODUCT_NAME = "$(TARGET_NAME)";
				SDKROOT = appletvos;
			};
			name = Release;
		};
		4C3C4CFF1BFB2B6F0080A0C6 /* Debug */ = {
			isa = XCBuildConfiguration;
			buildSettings = {
				APPLICATION_EXTENSION_API_ONLY = YES;
				DEFINES_MODULE = YES;
				DYLIB_COMPATIBILITY_VERSION = 1;
				DYLIB_CURRENT_VERSION = 1;
				DYLIB_INSTALL_NAME_BASE = "@rpath";
				INFOPLIST_FILE = Source/Info.plist;
				INSTALL_PATH = "$(LOCAL_LIBRARY_DIR)/Frameworks";
				LD_RUNPATH_SEARCH_PATHS = "$(inherited) @executable_path/Frameworks @loader_path/Frameworks";
				OTHER_LDFLAGS = "-lsqlite3";
				PRODUCT_BUNDLE_IDENTIFIER = com.nike.SQift;
				PRODUCT_NAME = SQift;
				SDKROOT = watchos;
				SKIP_INSTALL = YES;
				TARGETED_DEVICE_FAMILY = 4;
			};
			name = Debug;
		};
		4C3C4D001BFB2B6F0080A0C6 /* Release */ = {
			isa = XCBuildConfiguration;
			buildSettings = {
				APPLICATION_EXTENSION_API_ONLY = YES;
				DEFINES_MODULE = YES;
				DYLIB_COMPATIBILITY_VERSION = 1;
				DYLIB_CURRENT_VERSION = 1;
				DYLIB_INSTALL_NAME_BASE = "@rpath";
				INFOPLIST_FILE = Source/Info.plist;
				INSTALL_PATH = "$(LOCAL_LIBRARY_DIR)/Frameworks";
				LD_RUNPATH_SEARCH_PATHS = "$(inherited) @executable_path/Frameworks @loader_path/Frameworks";
				OTHER_LDFLAGS = "-lsqlite3";
				PRODUCT_BUNDLE_IDENTIFIER = com.nike.SQift;
				PRODUCT_NAME = SQift;
				SDKROOT = watchos;
				SKIP_INSTALL = YES;
				TARGETED_DEVICE_FAMILY = 4;
			};
			name = Release;
		};
		4CA8C2301BF6A49400822606 /* Debug */ = {
			isa = XCBuildConfiguration;
			buildSettings = {
				ALWAYS_SEARCH_USER_PATHS = NO;
				CLANG_CXX_LANGUAGE_STANDARD = "gnu++0x";
				CLANG_CXX_LIBRARY = "libc++";
				CLANG_ENABLE_MODULES = YES;
				CLANG_ENABLE_OBJC_ARC = YES;
				CLANG_WARN_BOOL_CONVERSION = YES;
				CLANG_WARN_CONSTANT_CONVERSION = YES;
				CLANG_WARN_DIRECT_OBJC_ISA_USAGE = YES_ERROR;
				CLANG_WARN_EMPTY_BODY = YES;
				CLANG_WARN_ENUM_CONVERSION = YES;
				CLANG_WARN_INT_CONVERSION = YES;
				CLANG_WARN_OBJC_ROOT_CLASS = YES_ERROR;
				CLANG_WARN_UNREACHABLE_CODE = YES;
				CLANG_WARN__DUPLICATE_METHOD_MATCH = YES;
				CODE_SIGN_IDENTITY = "iPhone Developer";
				"CODE_SIGN_IDENTITY[sdk=iphoneos*]" = "iPhone Developer";
				COPY_PHASE_STRIP = NO;
				CURRENT_PROJECT_VERSION = 1;
				DEBUG_INFORMATION_FORMAT = dwarf;
				ENABLE_STRICT_OBJC_MSGSEND = YES;
				ENABLE_TESTABILITY = YES;
				GCC_C_LANGUAGE_STANDARD = gnu99;
				GCC_DYNAMIC_NO_PIC = NO;
				GCC_NO_COMMON_BLOCKS = YES;
				GCC_OPTIMIZATION_LEVEL = 0;
				GCC_PREPROCESSOR_DEFINITIONS = (
					"DEBUG=1",
					"$(inherited)",
				);
				GCC_WARN_64_TO_32_BIT_CONVERSION = YES;
				GCC_WARN_ABOUT_RETURN_TYPE = YES_ERROR;
				GCC_WARN_UNDECLARED_SELECTOR = YES;
				GCC_WARN_UNINITIALIZED_AUTOS = YES_AGGRESSIVE;
				GCC_WARN_UNUSED_FUNCTION = YES;
				GCC_WARN_UNUSED_VARIABLE = YES;
				IPHONEOS_DEPLOYMENT_TARGET = 8.0;
				MACOSX_DEPLOYMENT_TARGET = 10.10;
				MTL_ENABLE_DEBUG_INFO = YES;
				ONLY_ACTIVE_ARCH = YES;
				SDKROOT = iphoneos;
				SWIFT_OPTIMIZATION_LEVEL = "-Onone";
				TARGETED_DEVICE_FAMILY = "1,2";
				TVOS_DEPLOYMENT_TARGET = 9.0;
				VERSIONING_SYSTEM = "apple-generic";
				VERSION_INFO_PREFIX = "";
				WATCHOS_DEPLOYMENT_TARGET = 2.0;
			};
			name = Debug;
		};
		4CA8C2311BF6A49400822606 /* Release */ = {
			isa = XCBuildConfiguration;
			buildSettings = {
				ALWAYS_SEARCH_USER_PATHS = NO;
				CLANG_CXX_LANGUAGE_STANDARD = "gnu++0x";
				CLANG_CXX_LIBRARY = "libc++";
				CLANG_ENABLE_MODULES = YES;
				CLANG_ENABLE_OBJC_ARC = YES;
				CLANG_WARN_BOOL_CONVERSION = YES;
				CLANG_WARN_CONSTANT_CONVERSION = YES;
				CLANG_WARN_DIRECT_OBJC_ISA_USAGE = YES_ERROR;
				CLANG_WARN_EMPTY_BODY = YES;
				CLANG_WARN_ENUM_CONVERSION = YES;
				CLANG_WARN_INT_CONVERSION = YES;
				CLANG_WARN_OBJC_ROOT_CLASS = YES_ERROR;
				CLANG_WARN_UNREACHABLE_CODE = YES;
				CLANG_WARN__DUPLICATE_METHOD_MATCH = YES;
				CODE_SIGN_IDENTITY = "iPhone Developer";
				"CODE_SIGN_IDENTITY[sdk=iphoneos*]" = "iPhone Developer";
				COPY_PHASE_STRIP = NO;
				CURRENT_PROJECT_VERSION = 1;
				DEBUG_INFORMATION_FORMAT = "dwarf-with-dsym";
				ENABLE_NS_ASSERTIONS = NO;
				ENABLE_STRICT_OBJC_MSGSEND = YES;
				GCC_C_LANGUAGE_STANDARD = gnu99;
				GCC_NO_COMMON_BLOCKS = YES;
				GCC_WARN_64_TO_32_BIT_CONVERSION = YES;
				GCC_WARN_ABOUT_RETURN_TYPE = YES_ERROR;
				GCC_WARN_UNDECLARED_SELECTOR = YES;
				GCC_WARN_UNINITIALIZED_AUTOS = YES_AGGRESSIVE;
				GCC_WARN_UNUSED_FUNCTION = YES;
				GCC_WARN_UNUSED_VARIABLE = YES;
				IPHONEOS_DEPLOYMENT_TARGET = 8.0;
				MACOSX_DEPLOYMENT_TARGET = 10.10;
				MTL_ENABLE_DEBUG_INFO = NO;
				SDKROOT = iphoneos;
				TARGETED_DEVICE_FAMILY = "1,2";
				TVOS_DEPLOYMENT_TARGET = 9.0;
				VALIDATE_PRODUCT = YES;
				VERSIONING_SYSTEM = "apple-generic";
				VERSION_INFO_PREFIX = "";
				WATCHOS_DEPLOYMENT_TARGET = 2.0;
			};
			name = Release;
		};
		4CA8C2331BF6A49400822606 /* Debug */ = {
			isa = XCBuildConfiguration;
			buildSettings = {
				CLANG_ENABLE_MODULES = YES;
				CODE_SIGN_IDENTITY = "iPhone Developer";
				DEFINES_MODULE = YES;
				DYLIB_COMPATIBILITY_VERSION = 1;
				DYLIB_CURRENT_VERSION = 1;
				DYLIB_INSTALL_NAME_BASE = "@rpath";
				GCC_PREPROCESSOR_DEFINITIONS = (
					"DEBUG=1",
					"$(inherited)",
					"SQLITE_HAS_CODEC=1",
				);
				INFOPLIST_FILE = Source/Info.plist;
				INSTALL_PATH = "$(LOCAL_LIBRARY_DIR)/Frameworks";
				LD_RUNPATH_SEARCH_PATHS = "$(inherited) @executable_path/Frameworks @loader_path/Frameworks";
				OTHER_CFLAGS = "";
				OTHER_LDFLAGS = "";
				PRODUCT_BUNDLE_IDENTIFIER = com.nike.SQift;
				PRODUCT_NAME = SQift;
				SKIP_INSTALL = YES;
				SWIFT_OPTIMIZATION_LEVEL = "-Onone";
				TVOS_DEPLOYMENT_TARGET = 9.0;
				WATCHOS_DEPLOYMENT_TARGET = 2.0;
			};
			name = Debug;
		};
		4CA8C2341BF6A49400822606 /* Release */ = {
			isa = XCBuildConfiguration;
			buildSettings = {
				CLANG_ENABLE_MODULES = YES;
				CODE_SIGN_IDENTITY = "iPhone Developer";
				DEFINES_MODULE = YES;
				DYLIB_COMPATIBILITY_VERSION = 1;
				DYLIB_CURRENT_VERSION = 1;
				DYLIB_INSTALL_NAME_BASE = "@rpath";
				INFOPLIST_FILE = Source/Info.plist;
				INSTALL_PATH = "$(LOCAL_LIBRARY_DIR)/Frameworks";
				LD_RUNPATH_SEARCH_PATHS = "$(inherited) @executable_path/Frameworks @loader_path/Frameworks";
				OTHER_CFLAGS = "";
				OTHER_LDFLAGS = "";
				PRODUCT_BUNDLE_IDENTIFIER = com.nike.SQift;
				PRODUCT_NAME = SQift;
				SKIP_INSTALL = YES;
				TVOS_DEPLOYMENT_TARGET = 9.0;
				WATCHOS_DEPLOYMENT_TARGET = 2.0;
			};
			name = Release;
		};
		4CA8C2361BF6A49400822606 /* Debug */ = {
			isa = XCBuildConfiguration;
			buildSettings = {
				CODE_SIGN_IDENTITY = "iPhone Developer";
				INFOPLIST_FILE = Tests/Info.plist;
				LD_RUNPATH_SEARCH_PATHS = "$(inherited) @executable_path/Frameworks @loader_path/Frameworks";
				PRODUCT_BUNDLE_IDENTIFIER = "com.nike.SQift-iOS-Tests";
				PRODUCT_NAME = "$(TARGET_NAME)";
				TVOS_DEPLOYMENT_TARGET = 9.0;
				WATCHOS_DEPLOYMENT_TARGET = 2.0;
			};
			name = Debug;
		};
		4CA8C2371BF6A49400822606 /* Release */ = {
			isa = XCBuildConfiguration;
			buildSettings = {
				CODE_SIGN_IDENTITY = "iPhone Developer";
				INFOPLIST_FILE = Tests/Info.plist;
				LD_RUNPATH_SEARCH_PATHS = "$(inherited) @executable_path/Frameworks @loader_path/Frameworks";
				PRODUCT_BUNDLE_IDENTIFIER = "com.nike.SQift-iOS-Tests";
				PRODUCT_NAME = "$(TARGET_NAME)";
				TVOS_DEPLOYMENT_TARGET = 9.0;
				WATCHOS_DEPLOYMENT_TARGET = 2.0;
			};
			name = Release;
		};
/* End XCBuildConfiguration section */

/* Begin XCConfigurationList section */
		4C29B2F91BFB25C00086A2EF /* Build configuration list for PBXNativeTarget "SQift OSX" */ = {
			isa = XCConfigurationList;
			buildConfigurations = (
				4C29B2F51BFB25C00086A2EF /* Debug */,
				4C29B2F61BFB25C00086A2EF /* Release */,
			);
			defaultConfigurationIsVisible = 0;
			defaultConfigurationName = Release;
		};
		4C29B2FA1BFB25C00086A2EF /* Build configuration list for PBXNativeTarget "SQift OSX Tests" */ = {
			isa = XCConfigurationList;
			buildConfigurations = (
				4C29B2F71BFB25C00086A2EF /* Debug */,
				4C29B2F81BFB25C00086A2EF /* Release */,
			);
			defaultConfigurationIsVisible = 0;
			defaultConfigurationName = Release;
		};
		4C29B3271BFB28330086A2EF /* Build configuration list for PBXNativeTarget "SQift tvOS" */ = {
			isa = XCConfigurationList;
			buildConfigurations = (
				4C29B3281BFB28330086A2EF /* Debug */,
				4C29B3291BFB28330086A2EF /* Release */,
			);
			defaultConfigurationIsVisible = 0;
			defaultConfigurationName = Release;
		};
		4C29B32A1BFB28330086A2EF /* Build configuration list for PBXNativeTarget "SQift tvOS Tests" */ = {
			isa = XCConfigurationList;
			buildConfigurations = (
				4C29B32B1BFB28330086A2EF /* Debug */,
				4C29B32C1BFB28330086A2EF /* Release */,
			);
			defaultConfigurationIsVisible = 0;
			defaultConfigurationName = Release;
		};
		4C3C4D011BFB2B6F0080A0C6 /* Build configuration list for PBXNativeTarget "SQift watchOS" */ = {
			isa = XCConfigurationList;
			buildConfigurations = (
				4C3C4CFF1BFB2B6F0080A0C6 /* Debug */,
				4C3C4D001BFB2B6F0080A0C6 /* Release */,
			);
			defaultConfigurationIsVisible = 0;
			defaultConfigurationName = Release;
		};
		4CA8C2181BF6A49400822606 /* Build configuration list for PBXProject "SQift" */ = {
			isa = XCConfigurationList;
			buildConfigurations = (
				4CA8C2301BF6A49400822606 /* Debug */,
				4CA8C2311BF6A49400822606 /* Release */,
			);
			defaultConfigurationIsVisible = 0;
			defaultConfigurationName = Release;
		};
		4CA8C2321BF6A49400822606 /* Build configuration list for PBXNativeTarget "SQift iOS" */ = {
			isa = XCConfigurationList;
			buildConfigurations = (
				4CA8C2331BF6A49400822606 /* Debug */,
				4CA8C2341BF6A49400822606 /* Release */,
			);
			defaultConfigurationIsVisible = 0;
			defaultConfigurationName = Release;
		};
		4CA8C2351BF6A49400822606 /* Build configuration list for PBXNativeTarget "SQift iOS Tests" */ = {
			isa = XCConfigurationList;
			buildConfigurations = (
				4CA8C2361BF6A49400822606 /* Debug */,
				4CA8C2371BF6A49400822606 /* Release */,
			);
			defaultConfigurationIsVisible = 0;
			defaultConfigurationName = Release;
		};
/* End XCConfigurationList section */
	};
	rootObject = 4CA8C2151BF6A49400822606 /* Project object */;
}<|MERGE_RESOLUTION|>--- conflicted
+++ resolved
@@ -7,7 +7,6 @@
 	objects = {
 
 /* Begin PBXBuildFile section */
-		4C0041F31BFC44A500ED2AD5 /* SQLCipher.framework in Frameworks */ = {isa = PBXBuildFile; fileRef = 4C0041EA1BFC446700ED2AD5 /* SQLCipher.framework */; };
 		4C05B9741BF9039600CFC13C /* ConnectionPool.swift in Sources */ = {isa = PBXBuildFile; fileRef = 4C05B9731BF9039600CFC13C /* ConnectionPool.swift */; };
 		4C05B9781BF91A6800CFC13C /* ConnectionPoolTests.swift in Sources */ = {isa = PBXBuildFile; fileRef = 4C05B9771BF91A6800CFC13C /* ConnectionPoolTests.swift */; };
 		4C29B2EE1BFB25C00086A2EF /* SQift.framework in Frameworks */ = {isa = PBXBuildFile; fileRef = 4C29B2E41BFB25C00086A2EF /* SQift.framework */; };
@@ -21,7 +20,6 @@
 		4C29B3021BFB25DE0086A2EF /* Statement.swift in Sources */ = {isa = PBXBuildFile; fileRef = 4CA8C24B1BF6A57300822606 /* Statement.swift */; };
 		4C29B3031BFB25DE0086A2EF /* String+SQift.swift in Sources */ = {isa = PBXBuildFile; fileRef = 4CA8C24C1BF6A57300822606 /* String+SQift.swift */; };
 		4C29B3041BFB25DE0086A2EF /* SQift.h in Headers */ = {isa = PBXBuildFile; fileRef = 4CA8C23A1BF6A4C100822606 /* SQift.h */; settings = {ATTRIBUTES = (Public, ); }; };
-		4C29B3051BFB25DE0086A2EF /* sqlite3.h in Headers */ = {isa = PBXBuildFile; fileRef = 4CA8C24A1BF6A57300822606 /* sqlite3.h */; settings = {ATTRIBUTES = (Public, ); }; };
 		4C29B3061BFB25F20086A2EF /* BindingTests.swift in Sources */ = {isa = PBXBuildFile; fileRef = 4CA8C2571BF6A5E000822606 /* BindingTests.swift */; };
 		4C29B3071BFB25F20086A2EF /* ConnectionTests.swift in Sources */ = {isa = PBXBuildFile; fileRef = 4CA8C2591BF6A5E000822606 /* ConnectionTests.swift */; };
 		4C29B3081BFB25F20086A2EF /* ConnectionPoolTests.swift in Sources */ = {isa = PBXBuildFile; fileRef = 4C05B9771BF91A6800CFC13C /* ConnectionPoolTests.swift */; };
@@ -43,7 +41,6 @@
 		4C29B3341BFB28D90086A2EF /* Statement.swift in Sources */ = {isa = PBXBuildFile; fileRef = 4CA8C24B1BF6A57300822606 /* Statement.swift */; };
 		4C29B3351BFB28D90086A2EF /* String+SQift.swift in Sources */ = {isa = PBXBuildFile; fileRef = 4CA8C24C1BF6A57300822606 /* String+SQift.swift */; };
 		4C29B3361BFB28D90086A2EF /* SQift.h in Headers */ = {isa = PBXBuildFile; fileRef = 4CA8C23A1BF6A4C100822606 /* SQift.h */; settings = {ATTRIBUTES = (Public, ); }; };
-		4C29B3371BFB28D90086A2EF /* sqlite3.h in Headers */ = {isa = PBXBuildFile; fileRef = 4CA8C24A1BF6A57300822606 /* sqlite3.h */; settings = {ATTRIBUTES = (Public, ); }; };
 		4C29B3381BFB28E40086A2EF /* BindingTests.swift in Sources */ = {isa = PBXBuildFile; fileRef = 4CA8C2571BF6A5E000822606 /* BindingTests.swift */; };
 		4C29B3391BFB28E40086A2EF /* ConnectionTests.swift in Sources */ = {isa = PBXBuildFile; fileRef = 4CA8C2591BF6A5E000822606 /* ConnectionTests.swift */; };
 		4C29B33A1BFB28E40086A2EF /* ConnectionPoolTests.swift in Sources */ = {isa = PBXBuildFile; fileRef = 4C05B9771BF91A6800CFC13C /* ConnectionPoolTests.swift */; };
@@ -64,7 +61,6 @@
 		4C3C4D091BFB2BD10080A0C6 /* Statement.swift in Sources */ = {isa = PBXBuildFile; fileRef = 4CA8C24B1BF6A57300822606 /* Statement.swift */; };
 		4C3C4D0A1BFB2BD10080A0C6 /* String+SQift.swift in Sources */ = {isa = PBXBuildFile; fileRef = 4CA8C24C1BF6A57300822606 /* String+SQift.swift */; };
 		4C3C4D0B1BFB2BD10080A0C6 /* SQift.h in Headers */ = {isa = PBXBuildFile; fileRef = 4CA8C23A1BF6A4C100822606 /* SQift.h */; settings = {ATTRIBUTES = (Public, ); }; };
-		4C3C4D0C1BFB2BD10080A0C6 /* sqlite3.h in Headers */ = {isa = PBXBuildFile; fileRef = 4CA8C24A1BF6A57300822606 /* sqlite3.h */; settings = {ATTRIBUTES = (Public, ); }; };
 		4CA8C2291BF6A49400822606 /* SQift.framework in Frameworks */ = {isa = PBXBuildFile; fileRef = 4CA8C21E1BF6A49400822606 /* SQift.framework */; };
 		4CA8C23C1BF6A4C100822606 /* SQift.h in Headers */ = {isa = PBXBuildFile; fileRef = 4CA8C23A1BF6A4C100822606 /* SQift.h */; settings = {ATTRIBUTES = (Public, ); }; };
 		4CA8C24D1BF6A57300822606 /* Binding.swift in Sources */ = {isa = PBXBuildFile; fileRef = 4CA8C2441BF6A57300822606 /* Binding.swift */; };
@@ -92,52 +88,13 @@
 		4CC288EC1BFD070D009A5577 /* StorageLocation.swift in Sources */ = {isa = PBXBuildFile; fileRef = 4CC288EA1BFD070D009A5577 /* StorageLocation.swift */; };
 		4CC288ED1BFD070D009A5577 /* StorageLocation.swift in Sources */ = {isa = PBXBuildFile; fileRef = 4CC288EA1BFD070D009A5577 /* StorageLocation.swift */; };
 		4CC288EE1BFD070D009A5577 /* StorageLocation.swift in Sources */ = {isa = PBXBuildFile; fileRef = 4CC288EA1BFD070D009A5577 /* StorageLocation.swift */; };
+		4CC289041BFD3D09009A5577 /* SQLCipher.framework in Frameworks */ = {isa = PBXBuildFile; fileRef = 4CC288F91BFD3CE2009A5577 /* SQLCipher.framework */; };
+		4CC289081BFD3F3A009A5577 /* SQLCipher.framework in Frameworks */ = {isa = PBXBuildFile; fileRef = 4CC288FB1BFD3CE2009A5577 /* SQLCipher.framework */; };
+		4CC2890B1BFD3F44009A5577 /* SQLCipher.framework in Frameworks */ = {isa = PBXBuildFile; fileRef = 4CC288FD1BFD3CE2009A5577 /* SQLCipher.framework */; };
+		4CC2890E1BFD3F4E009A5577 /* SQLCipher.framework in Frameworks */ = {isa = PBXBuildFile; fileRef = 4CC288FF1BFD3CE2009A5577 /* SQLCipher.framework */; };
 /* End PBXBuildFile section */
 
 /* Begin PBXContainerItemProxy section */
-<<<<<<< HEAD
-		4C0041E91BFC446700ED2AD5 /* PBXContainerItemProxy */ = {
-			isa = PBXContainerItemProxy;
-			containerPortal = 4C7BD66E1BF9518000DC55A3 /* sqlcipher.xcodeproj */;
-			proxyType = 2;
-			remoteGlobalIDString = 4C0041981BFC382400ED2AD5;
-			remoteInfo = "SQLCipher iOS";
-		};
-		4C0041EB1BFC446700ED2AD5 /* PBXContainerItemProxy */ = {
-			isa = PBXContainerItemProxy;
-			containerPortal = 4C7BD66E1BF9518000DC55A3 /* sqlcipher.xcodeproj */;
-			proxyType = 2;
-			remoteGlobalIDString = 4C0041B11BFC3B2200ED2AD5;
-			remoteInfo = "SQLCipher OSX";
-		};
-		4C0041ED1BFC446700ED2AD5 /* PBXContainerItemProxy */ = {
-			isa = PBXContainerItemProxy;
-			containerPortal = 4C7BD66E1BF9518000DC55A3 /* sqlcipher.xcodeproj */;
-			proxyType = 2;
-			remoteGlobalIDString = 4C0041C31BFC3CC000ED2AD5;
-			remoteInfo = "SQLCipher tvOS";
-		};
-		4C0041EF1BFC446700ED2AD5 /* PBXContainerItemProxy */ = {
-			isa = PBXContainerItemProxy;
-			containerPortal = 4C7BD66E1BF9518000DC55A3 /* sqlcipher.xcodeproj */;
-			proxyType = 2;
-			remoteGlobalIDString = 4C0041D61BFC3E2500ED2AD5;
-			remoteInfo = "SQLCipher watchOS";
-		};
-		4C0041F11BFC44A000ED2AD5 /* PBXContainerItemProxy */ = {
-			isa = PBXContainerItemProxy;
-			containerPortal = 4C7BD66E1BF9518000DC55A3 /* sqlcipher.xcodeproj */;
-			proxyType = 1;
-			remoteGlobalIDString = 4C0041971BFC382400ED2AD5;
-			remoteInfo = "SQLCipher iOS";
-		};
-		4C7BD6731BF9518000DC55A3 /* PBXContainerItemProxy */ = {
-			isa = PBXContainerItemProxy;
-			containerPortal = 4C7BD66E1BF9518000DC55A3 /* sqlcipher.xcodeproj */;
-			proxyType = 2;
-			remoteGlobalIDString = D2AAC046055464E500DB518D;
-			remoteInfo = sqlcipher;
-=======
 		4C29B2EF1BFB25C00086A2EF /* PBXContainerItemProxy */ = {
 			isa = PBXContainerItemProxy;
 			containerPortal = 4CA8C2151BF6A49400822606 /* Project object */;
@@ -151,7 +108,6 @@
 			proxyType = 1;
 			remoteGlobalIDString = 4C29B3151BFB28330086A2EF;
 			remoteInfo = "SQift tvOS";
->>>>>>> 7ed05dc3
 		};
 		4CA8C22A1BF6A49400822606 /* PBXContainerItemProxy */ = {
 			isa = PBXContainerItemProxy;
@@ -160,20 +116,79 @@
 			remoteGlobalIDString = 4CA8C21D1BF6A49400822606;
 			remoteInfo = SQift;
 		};
+		4CC288F81BFD3CE2009A5577 /* PBXContainerItemProxy */ = {
+			isa = PBXContainerItemProxy;
+			containerPortal = 4CC288EF1BFD3CE2009A5577 /* sqlcipher.xcodeproj */;
+			proxyType = 2;
+			remoteGlobalIDString = 4C0041981BFC382400ED2AD5;
+			remoteInfo = "SQLCipher iOS";
+		};
+		4CC288FA1BFD3CE2009A5577 /* PBXContainerItemProxy */ = {
+			isa = PBXContainerItemProxy;
+			containerPortal = 4CC288EF1BFD3CE2009A5577 /* sqlcipher.xcodeproj */;
+			proxyType = 2;
+			remoteGlobalIDString = 4C0041B11BFC3B2200ED2AD5;
+			remoteInfo = "SQLCipher OSX";
+		};
+		4CC288FC1BFD3CE2009A5577 /* PBXContainerItemProxy */ = {
+			isa = PBXContainerItemProxy;
+			containerPortal = 4CC288EF1BFD3CE2009A5577 /* sqlcipher.xcodeproj */;
+			proxyType = 2;
+			remoteGlobalIDString = 4C0041C31BFC3CC000ED2AD5;
+			remoteInfo = "SQLCipher tvOS";
+		};
+		4CC288FE1BFD3CE2009A5577 /* PBXContainerItemProxy */ = {
+			isa = PBXContainerItemProxy;
+			containerPortal = 4CC288EF1BFD3CE2009A5577 /* sqlcipher.xcodeproj */;
+			proxyType = 2;
+			remoteGlobalIDString = 4C0041D61BFC3E2500ED2AD5;
+			remoteInfo = "SQLCipher watchOS";
+		};
+		4CC289001BFD3CE2009A5577 /* PBXContainerItemProxy */ = {
+			isa = PBXContainerItemProxy;
+			containerPortal = 4CC288EF1BFD3CE2009A5577 /* sqlcipher.xcodeproj */;
+			proxyType = 2;
+			remoteGlobalIDString = D2AAC046055464E500DB518D;
+			remoteInfo = sqlcipher;
+		};
+		4CC289021BFD3D02009A5577 /* PBXContainerItemProxy */ = {
+			isa = PBXContainerItemProxy;
+			containerPortal = 4CC288EF1BFD3CE2009A5577 /* sqlcipher.xcodeproj */;
+			proxyType = 1;
+			remoteGlobalIDString = 4C0041971BFC382400ED2AD5;
+			remoteInfo = "SQLCipher iOS";
+		};
+		4CC289061BFD3F34009A5577 /* PBXContainerItemProxy */ = {
+			isa = PBXContainerItemProxy;
+			containerPortal = 4CC288EF1BFD3CE2009A5577 /* sqlcipher.xcodeproj */;
+			proxyType = 1;
+			remoteGlobalIDString = 4C0041B01BFC3B2200ED2AD5;
+			remoteInfo = "SQLCipher OSX";
+		};
+		4CC289091BFD3F41009A5577 /* PBXContainerItemProxy */ = {
+			isa = PBXContainerItemProxy;
+			containerPortal = 4CC288EF1BFD3CE2009A5577 /* sqlcipher.xcodeproj */;
+			proxyType = 1;
+			remoteGlobalIDString = 4C0041C21BFC3CC000ED2AD5;
+			remoteInfo = "SQLCipher tvOS";
+		};
+		4CC2890C1BFD3F4A009A5577 /* PBXContainerItemProxy */ = {
+			isa = PBXContainerItemProxy;
+			containerPortal = 4CC288EF1BFD3CE2009A5577 /* sqlcipher.xcodeproj */;
+			proxyType = 1;
+			remoteGlobalIDString = 4C0041D51BFC3E2500ED2AD5;
+			remoteInfo = "SQLCipher watchOS";
+		};
 /* End PBXContainerItemProxy section */
 
 /* Begin PBXFileReference section */
 		4C05B9731BF9039600CFC13C /* ConnectionPool.swift */ = {isa = PBXFileReference; fileEncoding = 4; lastKnownFileType = sourcecode.swift; path = ConnectionPool.swift; sourceTree = "<group>"; };
 		4C05B9771BF91A6800CFC13C /* ConnectionPoolTests.swift */ = {isa = PBXFileReference; fileEncoding = 4; lastKnownFileType = sourcecode.swift; path = ConnectionPoolTests.swift; sourceTree = "<group>"; };
-<<<<<<< HEAD
-		4C7BD66E1BF9518000DC55A3 /* sqlcipher.xcodeproj */ = {isa = PBXFileReference; lastKnownFileType = "wrapper.pb-project"; name = sqlcipher.xcodeproj; path = Submodules/sqlcipher/sqlcipher.xcodeproj; sourceTree = "<group>"; };
-=======
 		4C29B2E41BFB25C00086A2EF /* SQift.framework */ = {isa = PBXFileReference; explicitFileType = wrapper.framework; includeInIndex = 0; path = SQift.framework; sourceTree = BUILT_PRODUCTS_DIR; };
 		4C29B2ED1BFB25C00086A2EF /* SQift OSX Tests.xctest */ = {isa = PBXFileReference; explicitFileType = wrapper.cfbundle; includeInIndex = 0; path = "SQift OSX Tests.xctest"; sourceTree = BUILT_PRODUCTS_DIR; };
 		4C29B3161BFB28330086A2EF /* SQift.framework */ = {isa = PBXFileReference; explicitFileType = wrapper.framework; includeInIndex = 0; path = SQift.framework; sourceTree = BUILT_PRODUCTS_DIR; };
 		4C29B31F1BFB28330086A2EF /* SQift tvOS Tests.xctest */ = {isa = PBXFileReference; explicitFileType = wrapper.cfbundle; includeInIndex = 0; path = "SQift tvOS Tests.xctest"; sourceTree = BUILT_PRODUCTS_DIR; };
 		4C3C4CFA1BFB2B6F0080A0C6 /* SQift.framework */ = {isa = PBXFileReference; explicitFileType = wrapper.framework; includeInIndex = 0; path = SQift.framework; sourceTree = BUILT_PRODUCTS_DIR; };
->>>>>>> 7ed05dc3
 		4CA8C21E1BF6A49400822606 /* SQift.framework */ = {isa = PBXFileReference; explicitFileType = wrapper.framework; includeInIndex = 0; path = SQift.framework; sourceTree = BUILT_PRODUCTS_DIR; };
 		4CA8C2281BF6A49400822606 /* SQift iOS Tests.xctest */ = {isa = PBXFileReference; explicitFileType = wrapper.cfbundle; includeInIndex = 0; path = "SQift iOS Tests.xctest"; sourceTree = BUILT_PRODUCTS_DIR; };
 		4CA8C2391BF6A4C100822606 /* Info.plist */ = {isa = PBXFileReference; fileEncoding = 4; lastKnownFileType = text.plist.xml; path = Info.plist; sourceTree = "<group>"; };
@@ -198,6 +213,7 @@
 		4CA8C25F1BF6A5E000822606 /* TestTables.swift */ = {isa = PBXFileReference; fileEncoding = 4; lastKnownFileType = sourcecode.swift; path = TestTables.swift; sourceTree = "<group>"; };
 		4CC288E51BFD0707009A5577 /* Database.swift */ = {isa = PBXFileReference; fileEncoding = 4; lastKnownFileType = sourcecode.swift; path = Database.swift; sourceTree = "<group>"; };
 		4CC288EA1BFD070D009A5577 /* StorageLocation.swift */ = {isa = PBXFileReference; fileEncoding = 4; lastKnownFileType = sourcecode.swift; path = StorageLocation.swift; sourceTree = "<group>"; };
+		4CC288EF1BFD3CE2009A5577 /* sqlcipher.xcodeproj */ = {isa = PBXFileReference; lastKnownFileType = "wrapper.pb-project"; name = sqlcipher.xcodeproj; path = Submodules/sqlcipher/sqlcipher.xcodeproj; sourceTree = "<group>"; };
 /* End PBXFileReference section */
 
 /* Begin PBXFrameworksBuildPhase section */
@@ -205,6 +221,7 @@
 			isa = PBXFrameworksBuildPhase;
 			buildActionMask = 2147483647;
 			files = (
+				4CC289081BFD3F3A009A5577 /* SQLCipher.framework in Frameworks */,
 			);
 			runOnlyForDeploymentPostprocessing = 0;
 		};
@@ -220,6 +237,7 @@
 			isa = PBXFrameworksBuildPhase;
 			buildActionMask = 2147483647;
 			files = (
+				4CC2890B1BFD3F44009A5577 /* SQLCipher.framework in Frameworks */,
 			);
 			runOnlyForDeploymentPostprocessing = 0;
 		};
@@ -235,6 +253,7 @@
 			isa = PBXFrameworksBuildPhase;
 			buildActionMask = 2147483647;
 			files = (
+				4CC2890E1BFD3F4E009A5577 /* SQLCipher.framework in Frameworks */,
 			);
 			runOnlyForDeploymentPostprocessing = 0;
 		};
@@ -242,7 +261,7 @@
 			isa = PBXFrameworksBuildPhase;
 			buildActionMask = 2147483647;
 			files = (
-				4C0041F31BFC44A500ED2AD5 /* SQLCipher.framework in Frameworks */,
+				4CC289041BFD3D09009A5577 /* SQLCipher.framework in Frameworks */,
 			);
 			runOnlyForDeploymentPostprocessing = 0;
 		};
@@ -257,25 +276,13 @@
 /* End PBXFrameworksBuildPhase section */
 
 /* Begin PBXGroup section */
-		4C7BD66F1BF9518000DC55A3 /* Products */ = {
-			isa = PBXGroup;
-			children = (
-				4C0041EA1BFC446700ED2AD5 /* SQLCipher.framework */,
-				4C0041EC1BFC446700ED2AD5 /* SQLCipher.framework */,
-				4C0041EE1BFC446700ED2AD5 /* SQLCipher.framework */,
-				4C0041F01BFC446700ED2AD5 /* SQLCipher.framework */,
-				4C7BD6741BF9518000DC55A3 /* libsqlcipher.a */,
-			);
-			name = Products;
-			sourceTree = "<group>";
-		};
 		4CA8C2141BF6A49400822606 = {
 			isa = PBXGroup;
 			children = (
 				4CA8C2381BF6A4C100822606 /* Source */,
 				4CA8C23D1BF6A4C700822606 /* Tests */,
 				4CA8C21F1BF6A49400822606 /* Products */,
-				4C7BD66E1BF9518000DC55A3 /* sqlcipher.xcodeproj */,
+				4CC288EF1BFD3CE2009A5577 /* sqlcipher.xcodeproj */,
 			);
 			sourceTree = "<group>";
 		};
@@ -363,6 +370,18 @@
 			name = Extensions;
 			sourceTree = "<group>";
 		};
+		4CC288F01BFD3CE2009A5577 /* Products */ = {
+			isa = PBXGroup;
+			children = (
+				4CC288F91BFD3CE2009A5577 /* SQLCipher.framework */,
+				4CC288FB1BFD3CE2009A5577 /* SQLCipher.framework */,
+				4CC288FD1BFD3CE2009A5577 /* SQLCipher.framework */,
+				4CC288FF1BFD3CE2009A5577 /* SQLCipher.framework */,
+				4CC289011BFD3CE2009A5577 /* libsqlcipher.a */,
+			);
+			name = Products;
+			sourceTree = "<group>";
+		};
 /* End PBXGroup section */
 
 /* Begin PBXHeadersBuildPhase section */
@@ -370,7 +389,6 @@
 			isa = PBXHeadersBuildPhase;
 			buildActionMask = 2147483647;
 			files = (
-				4C29B3051BFB25DE0086A2EF /* sqlite3.h in Headers */,
 				4C29B3041BFB25DE0086A2EF /* SQift.h in Headers */,
 			);
 			runOnlyForDeploymentPostprocessing = 0;
@@ -379,7 +397,6 @@
 			isa = PBXHeadersBuildPhase;
 			buildActionMask = 2147483647;
 			files = (
-				4C29B3371BFB28D90086A2EF /* sqlite3.h in Headers */,
 				4C29B3361BFB28D90086A2EF /* SQift.h in Headers */,
 			);
 			runOnlyForDeploymentPostprocessing = 0;
@@ -388,7 +405,6 @@
 			isa = PBXHeadersBuildPhase;
 			buildActionMask = 2147483647;
 			files = (
-				4C3C4D0C1BFB2BD10080A0C6 /* sqlite3.h in Headers */,
 				4C3C4D0B1BFB2BD10080A0C6 /* SQift.h in Headers */,
 			);
 			runOnlyForDeploymentPostprocessing = 0;
@@ -416,6 +432,7 @@
 			buildRules = (
 			);
 			dependencies = (
+				4CC289071BFD3F34009A5577 /* PBXTargetDependency */,
 			);
 			name = "SQift OSX";
 			productName = "SQift OSX";
@@ -452,6 +469,7 @@
 			buildRules = (
 			);
 			dependencies = (
+				4CC2890A1BFD3F41009A5577 /* PBXTargetDependency */,
 			);
 			name = "SQift tvOS";
 			productName = "SQift tvOS";
@@ -488,6 +506,7 @@
 			buildRules = (
 			);
 			dependencies = (
+				4CC2890D1BFD3F4A009A5577 /* PBXTargetDependency */,
 			);
 			name = "SQift watchOS";
 			productName = "SQift watchOS";
@@ -506,7 +525,7 @@
 			buildRules = (
 			);
 			dependencies = (
-				4C0041F21BFC44A000ED2AD5 /* PBXTargetDependency */,
+				4CC289031BFD3D02009A5577 /* PBXTargetDependency */,
 			);
 			name = "SQift iOS";
 			productName = SQift;
@@ -576,8 +595,8 @@
 			projectDirPath = "";
 			projectReferences = (
 				{
-					ProductGroup = 4C7BD66F1BF9518000DC55A3 /* Products */;
-					ProjectRef = 4C7BD66E1BF9518000DC55A3 /* sqlcipher.xcodeproj */;
+					ProductGroup = 4CC288F01BFD3CE2009A5577 /* Products */;
+					ProjectRef = 4CC288EF1BFD3CE2009A5577 /* sqlcipher.xcodeproj */;
 				},
 			);
 			projectRoot = "";
@@ -594,39 +613,39 @@
 /* End PBXProject section */
 
 /* Begin PBXReferenceProxy section */
-		4C0041EA1BFC446700ED2AD5 /* SQLCipher.framework */ = {
+		4CC288F91BFD3CE2009A5577 /* SQLCipher.framework */ = {
 			isa = PBXReferenceProxy;
 			fileType = wrapper.framework;
 			path = SQLCipher.framework;
-			remoteRef = 4C0041E91BFC446700ED2AD5 /* PBXContainerItemProxy */;
+			remoteRef = 4CC288F81BFD3CE2009A5577 /* PBXContainerItemProxy */;
 			sourceTree = BUILT_PRODUCTS_DIR;
 		};
-		4C0041EC1BFC446700ED2AD5 /* SQLCipher.framework */ = {
+		4CC288FB1BFD3CE2009A5577 /* SQLCipher.framework */ = {
 			isa = PBXReferenceProxy;
 			fileType = wrapper.framework;
 			path = SQLCipher.framework;
-			remoteRef = 4C0041EB1BFC446700ED2AD5 /* PBXContainerItemProxy */;
+			remoteRef = 4CC288FA1BFD3CE2009A5577 /* PBXContainerItemProxy */;
 			sourceTree = BUILT_PRODUCTS_DIR;
 		};
-		4C0041EE1BFC446700ED2AD5 /* SQLCipher.framework */ = {
+		4CC288FD1BFD3CE2009A5577 /* SQLCipher.framework */ = {
 			isa = PBXReferenceProxy;
 			fileType = wrapper.framework;
 			path = SQLCipher.framework;
-			remoteRef = 4C0041ED1BFC446700ED2AD5 /* PBXContainerItemProxy */;
+			remoteRef = 4CC288FC1BFD3CE2009A5577 /* PBXContainerItemProxy */;
 			sourceTree = BUILT_PRODUCTS_DIR;
 		};
-		4C0041F01BFC446700ED2AD5 /* SQLCipher.framework */ = {
+		4CC288FF1BFD3CE2009A5577 /* SQLCipher.framework */ = {
 			isa = PBXReferenceProxy;
 			fileType = wrapper.framework;
 			path = SQLCipher.framework;
-			remoteRef = 4C0041EF1BFC446700ED2AD5 /* PBXContainerItemProxy */;
+			remoteRef = 4CC288FE1BFD3CE2009A5577 /* PBXContainerItemProxy */;
 			sourceTree = BUILT_PRODUCTS_DIR;
 		};
-		4C7BD6741BF9518000DC55A3 /* libsqlcipher.a */ = {
+		4CC289011BFD3CE2009A5577 /* libsqlcipher.a */ = {
 			isa = PBXReferenceProxy;
 			fileType = archive.ar;
 			path = libsqlcipher.a;
-			remoteRef = 4C7BD6731BF9518000DC55A3 /* PBXContainerItemProxy */;
+			remoteRef = 4CC289001BFD3CE2009A5577 /* PBXContainerItemProxy */;
 			sourceTree = BUILT_PRODUCTS_DIR;
 		};
 /* End PBXReferenceProxy section */
@@ -810,12 +829,6 @@
 /* End PBXSourcesBuildPhase section */
 
 /* Begin PBXTargetDependency section */
-<<<<<<< HEAD
-		4C0041F21BFC44A000ED2AD5 /* PBXTargetDependency */ = {
-			isa = PBXTargetDependency;
-			name = "SQLCipher iOS";
-			targetProxy = 4C0041F11BFC44A000ED2AD5 /* PBXContainerItemProxy */;
-=======
 		4C29B2F01BFB25C00086A2EF /* PBXTargetDependency */ = {
 			isa = PBXTargetDependency;
 			target = 4C29B2E31BFB25C00086A2EF /* SQift OSX */;
@@ -825,12 +838,31 @@
 			isa = PBXTargetDependency;
 			target = 4C29B3151BFB28330086A2EF /* SQift tvOS */;
 			targetProxy = 4C29B3211BFB28330086A2EF /* PBXContainerItemProxy */;
->>>>>>> 7ed05dc3
 		};
 		4CA8C22B1BF6A49400822606 /* PBXTargetDependency */ = {
 			isa = PBXTargetDependency;
 			target = 4CA8C21D1BF6A49400822606 /* SQift iOS */;
 			targetProxy = 4CA8C22A1BF6A49400822606 /* PBXContainerItemProxy */;
+		};
+		4CC289031BFD3D02009A5577 /* PBXTargetDependency */ = {
+			isa = PBXTargetDependency;
+			name = "SQLCipher iOS";
+			targetProxy = 4CC289021BFD3D02009A5577 /* PBXContainerItemProxy */;
+		};
+		4CC289071BFD3F34009A5577 /* PBXTargetDependency */ = {
+			isa = PBXTargetDependency;
+			name = "SQLCipher OSX";
+			targetProxy = 4CC289061BFD3F34009A5577 /* PBXContainerItemProxy */;
+		};
+		4CC2890A1BFD3F41009A5577 /* PBXTargetDependency */ = {
+			isa = PBXTargetDependency;
+			name = "SQLCipher tvOS";
+			targetProxy = 4CC289091BFD3F41009A5577 /* PBXContainerItemProxy */;
+		};
+		4CC2890D1BFD3F4A009A5577 /* PBXTargetDependency */ = {
+			isa = PBXTargetDependency;
+			name = "SQLCipher watchOS";
+			targetProxy = 4CC2890C1BFD3F4A009A5577 /* PBXContainerItemProxy */;
 		};
 /* End PBXTargetDependency section */
 
@@ -845,11 +877,16 @@
 				DYLIB_CURRENT_VERSION = 1;
 				DYLIB_INSTALL_NAME_BASE = "@rpath";
 				FRAMEWORK_VERSION = A;
+				GCC_PREPROCESSOR_DEFINITIONS = (
+					"DEBUG=1",
+					"$(inherited)",
+					"SQLITE_HAS_CODEC=1",
+				);
 				INFOPLIST_FILE = Source/Info.plist;
 				INSTALL_PATH = "$(LOCAL_LIBRARY_DIR)/Frameworks";
 				LD_RUNPATH_SEARCH_PATHS = "$(inherited) @executable_path/../Frameworks @loader_path/Frameworks";
 				MACOSX_DEPLOYMENT_TARGET = 10.10;
-				OTHER_LDFLAGS = "-lsqlite3";
+				OTHER_LDFLAGS = "";
 				PRODUCT_BUNDLE_IDENTIFIER = com.nike.SQift;
 				PRODUCT_NAME = SQift;
 				SDKROOT = macosx;
@@ -867,11 +904,12 @@
 				DYLIB_CURRENT_VERSION = 1;
 				DYLIB_INSTALL_NAME_BASE = "@rpath";
 				FRAMEWORK_VERSION = A;
+				GCC_PREPROCESSOR_DEFINITIONS = "SQLITE_HAS_CODEC=1";
 				INFOPLIST_FILE = Source/Info.plist;
 				INSTALL_PATH = "$(LOCAL_LIBRARY_DIR)/Frameworks";
 				LD_RUNPATH_SEARCH_PATHS = "$(inherited) @executable_path/../Frameworks @loader_path/Frameworks";
 				MACOSX_DEPLOYMENT_TARGET = 10.10;
-				OTHER_LDFLAGS = "-lsqlite3";
+				OTHER_LDFLAGS = "";
 				PRODUCT_BUNDLE_IDENTIFIER = com.nike.SQift;
 				PRODUCT_NAME = SQift;
 				SDKROOT = macosx;
@@ -914,10 +952,15 @@
 				DYLIB_COMPATIBILITY_VERSION = 1;
 				DYLIB_CURRENT_VERSION = 1;
 				DYLIB_INSTALL_NAME_BASE = "@rpath";
+				GCC_PREPROCESSOR_DEFINITIONS = (
+					"DEBUG=1",
+					"$(inherited)",
+					"SQLITE_HAS_CODEC=1",
+				);
 				INFOPLIST_FILE = Source/Info.plist;
 				INSTALL_PATH = "$(LOCAL_LIBRARY_DIR)/Frameworks";
 				LD_RUNPATH_SEARCH_PATHS = "$(inherited) @executable_path/Frameworks @loader_path/Frameworks";
-				OTHER_LDFLAGS = "-lsqlite3";
+				OTHER_LDFLAGS = "";
 				PRODUCT_BUNDLE_IDENTIFIER = com.nike.SQift;
 				PRODUCT_NAME = SQift;
 				SDKROOT = appletvos;
@@ -933,10 +976,11 @@
 				DYLIB_COMPATIBILITY_VERSION = 1;
 				DYLIB_CURRENT_VERSION = 1;
 				DYLIB_INSTALL_NAME_BASE = "@rpath";
+				GCC_PREPROCESSOR_DEFINITIONS = "SQLITE_HAS_CODEC=1";
 				INFOPLIST_FILE = Source/Info.plist;
 				INSTALL_PATH = "$(LOCAL_LIBRARY_DIR)/Frameworks";
 				LD_RUNPATH_SEARCH_PATHS = "$(inherited) @executable_path/Frameworks @loader_path/Frameworks";
-				OTHER_LDFLAGS = "-lsqlite3";
+				OTHER_LDFLAGS = "";
 				PRODUCT_BUNDLE_IDENTIFIER = com.nike.SQift;
 				PRODUCT_NAME = SQift;
 				SDKROOT = appletvos;
@@ -975,10 +1019,15 @@
 				DYLIB_COMPATIBILITY_VERSION = 1;
 				DYLIB_CURRENT_VERSION = 1;
 				DYLIB_INSTALL_NAME_BASE = "@rpath";
+				GCC_PREPROCESSOR_DEFINITIONS = (
+					"DEBUG=1",
+					"$(inherited)",
+					"SQLITE_HAS_CODEC=1",
+				);
 				INFOPLIST_FILE = Source/Info.plist;
 				INSTALL_PATH = "$(LOCAL_LIBRARY_DIR)/Frameworks";
 				LD_RUNPATH_SEARCH_PATHS = "$(inherited) @executable_path/Frameworks @loader_path/Frameworks";
-				OTHER_LDFLAGS = "-lsqlite3";
+				OTHER_LDFLAGS = "";
 				PRODUCT_BUNDLE_IDENTIFIER = com.nike.SQift;
 				PRODUCT_NAME = SQift;
 				SDKROOT = watchos;
@@ -995,10 +1044,11 @@
 				DYLIB_COMPATIBILITY_VERSION = 1;
 				DYLIB_CURRENT_VERSION = 1;
 				DYLIB_INSTALL_NAME_BASE = "@rpath";
+				GCC_PREPROCESSOR_DEFINITIONS = "SQLITE_HAS_CODEC=1";
 				INFOPLIST_FILE = Source/Info.plist;
 				INSTALL_PATH = "$(LOCAL_LIBRARY_DIR)/Frameworks";
 				LD_RUNPATH_SEARCH_PATHS = "$(inherited) @executable_path/Frameworks @loader_path/Frameworks";
-				OTHER_LDFLAGS = "-lsqlite3";
+				OTHER_LDFLAGS = "";
 				PRODUCT_BUNDLE_IDENTIFIER = com.nike.SQift;
 				PRODUCT_NAME = SQift;
 				SDKROOT = watchos;
@@ -1121,7 +1171,6 @@
 				INFOPLIST_FILE = Source/Info.plist;
 				INSTALL_PATH = "$(LOCAL_LIBRARY_DIR)/Frameworks";
 				LD_RUNPATH_SEARCH_PATHS = "$(inherited) @executable_path/Frameworks @loader_path/Frameworks";
-				OTHER_CFLAGS = "";
 				OTHER_LDFLAGS = "";
 				PRODUCT_BUNDLE_IDENTIFIER = com.nike.SQift;
 				PRODUCT_NAME = SQift;
@@ -1141,10 +1190,10 @@
 				DYLIB_COMPATIBILITY_VERSION = 1;
 				DYLIB_CURRENT_VERSION = 1;
 				DYLIB_INSTALL_NAME_BASE = "@rpath";
+				GCC_PREPROCESSOR_DEFINITIONS = "SQLITE_HAS_CODEC=1";
 				INFOPLIST_FILE = Source/Info.plist;
 				INSTALL_PATH = "$(LOCAL_LIBRARY_DIR)/Frameworks";
 				LD_RUNPATH_SEARCH_PATHS = "$(inherited) @executable_path/Frameworks @loader_path/Frameworks";
-				OTHER_CFLAGS = "";
 				OTHER_LDFLAGS = "";
 				PRODUCT_BUNDLE_IDENTIFIER = com.nike.SQift;
 				PRODUCT_NAME = SQift;
