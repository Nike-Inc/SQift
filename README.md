# SQift

SQift is a lightweight Swift wrapper for SQLite.

## Features

- [X] On-Disk, In-Memory and Temporary Database Connections
- [X] SQL Statement Execution
- [X] Generic Parameter Binding and Value Extraction
- [X] Simple Row Iteration through `SequenceType` Protocol
- [X] Fetch a Single Row without Iteration
- [X] Query a Single Column Value from a Single Row
- [X] ConnectionQueue for Serial Execution per Database Connection
- [X] ConnectionPool for Parallel Execution of Read-Only Connections
- [X] Top-Level Database to Simplify Thread-Safe Reads and Writes
- [X] Database Migrations Support
- [X] Database Encryption and Exporting Decrypted or Encrypted Variations
- [x] Comprehensive Unit Test Coverage
- [x] Complete Documentation

## Requirements

- iOS 8.0+, OSX 10.10+, tvOS 9.0+, watchOS 2.0+
- Xcode 7.0+

## Dependencies

- [SQLCipher](https://github.com/sqlcipher/sqlcipher) - 256 bit AES Encryption

## Communication

- Need help? Open a [Question](https://jira.nike.com/browse/bmd). (Component => `SQift`)
- Have a feature request? Open a [Feature Request](https://jira.nike.com/browse/bmd). (Component => `SQift`)
- Find a bug? Open a [Bug](https://jira.nike.com/browse/bmd). (Component => `SQift`)
- Want to contribute? Fork the repo and submit a pull request.

> These tickets go directly to the developers of SQift who are very adament about providing top notch support for this library. Please don't hesitate to open tickets for any type of issue. If we don't know about it, we can't fix it, support it or build it.

---

## Installation

### CocoaPods

[CocoaPods](http://cocoapods.org) is a dependency manager for Cocoa projects. You can install it with the following command:

```bash
$ gem install cocoapods
```

> CocoaPods 0.39.0+ is required to build SQift.

To integrate SQift into your Xcode project using CocoaPods, specify it in your `Podfile`:

```ruby
platform :ios, '8.0'
use_frameworks!

# Spec sources
source 'ssh://git@stash.nikedev.com/ncps/nike-private-spec.git'
source 'https://github.com/CocoaPods/Specs.git'

pod 'SQift', '~> 0.0.1'
```

Then, run the following command:

```bash
$ pod install
```

---

## Usage

SQift is designed to make it as easy as possible to work with SQLite from Swift. It does not, however, eliminate the need to understand how SQLite actually works. Before diving into SQift, it is recommended to first have a firm grasp on what SQLite is, how it works and how to use it.

- [SQLite Docs](https://www.sqlite.org/docs.html)
- [SQLite Tutorial](http://zetcode.com/db/sqlite/)

SQift heavily leverages the new error handling model released with Swift 2.0. It was designed from the ground up to throw in all applicable cases. This makes it easy to wrap all your SQift calls in the do / catch paradigm.

### Creating a Database Connection

Creating a database connection is simple.

```swift
let onDiskConnection = try Connection(storageLocation: .OnDisk("path_to_db"))
let inMemoryConnection = try Connection(storageLocation: .InMemory)
let tempConnection = try Connection(storageLocation: .Temporary)
```

There are also convenience parameters to make it easy to customize the flags when initializing the database connection:

```swift
let connection = try Connection(
	storageLocation: .OnDisk("path_to_db"),
	readOnly: true,
	multiThreaded: false,
	sharedCache: false
)
```

> In most cases, the default values are preferred. For more details about creating a database connection, please refer to the SQLite [documentation](https://www.sqlite.org/c3ref/open.html).

### Executing Statements

To execute a SQL statement on the `Connection`, you need to first create a `Connection`, then call `execute`.

```swift
let connection = try Connection(storageLocation: .OnDisk("path_to_db"))

try connection.execute("PRAGMA foreign_keys = true")
try connection.execute("PRAGMA journal_mode = WAL")

try connection.execute("CREATE TABLE cars(id INTEGER PRIMARY KEY, name TEXT, price INTEGER)")

try connection.execute("INSERT INTO cars VALUES(1, 'Audi', 52642)")
try connection.execute("INSERT INTO cars VALUES(2, 'Mercedes', 57127)")

try connection.execute("UPDATE cars SET name = 'Honda' where id = 1")
try connection.execute("UPDATE cars SET price = 61_999 where name = 'Mercedes'")

try connection.execute("DELETE FROM cars where name = 'Mercedes'")
try connection.execute("DROP TABLE cars")
```

### Bindings

Most Swift data types cannot be directly stored inside the database. They need to be converted to a data type supported by SQLite. In order to support moving Swift data types into the database and back out again, SQift leverage three powerful protocol: `Bindable`, `Extractable` and `Binding`.

#### Bindable Protocol

The `Bindable` protocol handles converting Swift data types into a `BindingValue` enumeration type which can be stored in the database.

```swift
public protocol Bindable {
    var bindingValue: BindingValue { get }
}
```

#### Extractable Protocol

While the `Bindable` protocol helps move Swift data types into the database, the `Extractable` protocol allows SQift to extract the values from the database `Connection` and convert them back to the requested Swift data type.

```swift
public protocol Extractable {
    typealias BindingType
    typealias DataType = Self
    static func fromBindingValue(value: Any) -> DataType
}
```

#### Binding Protocol

To extend Swift data types to be able to be inserted into the database and also be extracted safely, the `Binding` protocol forces the data type to conform to both the `Bindable` and `Extractable` protocols.

```swift
public protocol Binding: Bindable, Extractable {}
```

In order to make it as easy as possible to use SQift, SQift extends the following Swift data types to conform to the `Binding` protocol:

- **NULL:** `NSNull`
- **INTEGER:** `Bool`, `Int8`, `Int16`, `Int32`, `Int64`, `Int`, `UInt8`, `UInt16`, `UInt32`, `UInt64`, `UInt`
- **REAL:** `Float`, `Double`
- **TEXT:** `String`, `NSDate`
- **BLOB:** `NSData`

> Additional Swift data types can easily add `Bindable` protocol conformance if necessary.

### Binding Parameters to a Statement

Safely binding parameters to a `Statement` is easy thanks to the `Binding` protocol. First you need to `prepare` a `Statement` object, then `bind` the parameters and `run` it using method chaining.

```swift
let connection = try Connection(storageLocation: .OnDisk("path_to_db"))

try connection.prepare("INSERT INTO cars VALUES(?, ?, ?)").bind(1, "Audi", 52_642).run()
try connection.prepare("INSERT INTO cars VALUES(:id, :name, :price)").bind([":id": 1, ":name": "Audi", ":price": 52_642]).run()
```

There are also convenience methods on the `Connection` for preparing a `Statement`, binding parameters and running it all in a single method named `run`.

```swift
let connection = try Connection(storageLocation: .OnDisk("path_to_db"))

try connection.run("INSERT INTO cars VALUES(?, ?, ?)", 1, "Audi", 52_642)
try connection.run("INSERT INTO cars VALUES(:id, :name, :price)", parameters: [":id": 1, ":name": "Audi", ":price": 52_642])
```

> It is very important to properly esacpe all parameter values provided in a SQL statement. When in doubt, always use the provided bind functionality.

### Fetching Data

Fetching data from the database also leverages the `Binding` protocol extensively to extract data using generics.

#### Iterating through Rows

To iterate through all the rows of a `Statement`, the `Statement` class conforms to the `SequenceType` protocol. This allows you to iterate through a `Statement` using fast enumeration.

```swift
for row in try connection.prepare("SELECT * FROM cars") {
    print(row)
}
```

#### Row Subscripts

Extracting the values from the row is handled through the `Row` subscript methods.

```swift
struct Car {
    let name: String
    let price: UInt
}

var cars: [Car] = []

for row in try connection.prepare("SELECT * FROM cars") {
    let car = Car(name: row[1], price: row[2])
    cars.append(car)
}
```

The `SequenceType` conformance also let's you use methods like `map` on the `Statement`.

```swift
let cars: [Car] = try connection.prepare("SELECT name, price FROM cars").map { Car(name: $0[0], price: $0[1]) }
```

You can also extract the `Row` values using the column name.

```swift
for row in try connection.prepare("SELECT * FROM cars WHERE price > ?", 20_000) {
	let name: String = row["name"]
	let price: UInt = row["price"]

	print("Name: \(name), Price: \(price)")
}
```

#### Fetching a Single Row

Sometimes you only want to fetch a single `Row`. Maybe you know beforehand that there will only be 1 row, or maybe you specified a LIMIT of 1. Either way, you can easily fetch a single `Row` without having to iterate over the `Statement`.

```swift
let row = try connection.fetch("SELECT * FROM cars WHERE name = ?", "Audi")
print(row)
```

### Querying Data

When querying the database for a single value, you want to use the `query` method on the `Connection`. It is designed to extract the first column value from the first `Row` returned. This is very useful for certain SELECT and PRAGMA statements.

```swift
let avgHighEndPrice: UInt = try db.query("SELECT avg(price) FROM cars WHERE price > ?", 40_000)
let synchronous: Int = try db.query("PRAGMA synchronous")
```

> You MUST be careful when using the `query` method. You should always use the version of the `query` API where the return type is optional unless you are 100% sure that the value will exist.

### Dates

Since SQLite already has builtin support for dates, it's critical that SQift leverage that capability for things like being able to store dates in the database, run range queries against them and be able to extract them back out. SQift handles all this functionality through the `NSDate` binding as well as the `BindingDateFormatter`. By default, all `NSDate` types will be stored in the database as `TEXT`, so make sure to set your column types accordingly.

```swift
let date1975: NSDate!
let date1983: NSDate!
let date1992: NSDate!
let date2001: NSDate!

try connection.execute(
	"CREATE TABLE cars(id INTEGER PRIMARY KEY AUTOINCREMENT, name TEXT, release_date TEXT)"
)

try connection.execute("INSERT INTO cars(?, ?)", "70s car", date1975)
try connection.execute("INSERT INTO cars(?, ?)", "80s car", date1983)
try connection.execute("INSERT INTO cars(?, ?)", "90s car", date1992)
try connection.execute("INSERT INTO cars(?, ?)", "00s car", date2001)
```

Once you have your dates stored in the database, you can run date range queries to narrow down your data.

```swift
let date1980: NSDate!
let date2000: NSDate!

let carCount: Int = try connection.query(
	"SELECT count(*) FROM cars WHERE release_date >= date(?) AND release_date <= date(?)",
	date1980, 
	date2000
)

print("Total Cars from the 80s and 90s: \(carCount)") // should equal 2
```

> You can swap the default date formatting, but be careful when doing so. You need to make sure the new date format complies with the SQLite [requirements](https://www.sqlite.org/lang_datefunc.html) so date range queries will continue to work as expected.

You can also extract dates out of each row as an `NSDate`.

```swift
let releaseDate: NSDate = try connection.fetch(
	"SELECT release_date WHERE name = ? LIMIT 1", "80s car"
)[0]
```

---

## Advanced

### Thread Safety

Thread-safety is a complex topic when it comes to SQLite. As a general rule, it is NEVER safe to access a database `Connection` from multiple threads simultaneously. Each connection should be accessed serially to guarantee safety. 

If you wish to access the database in parallel, there are a few things you need to know. First off, you'll need to use Write-Ahead Logging by setting the journal mode to `WAL`. By changing the database to a `WAL` journal mode, the database can be read during a write and written during a read in parallel using multiple connections.

```swift
try connection.execute("PRAGMA journal_mode = WAL")
```

Another important note is that SQLite can only perform write operations serially, no matter how many connections you create. Therefore, you should only ever create a single connection for writing if possible. You can use as many reader connections as you wish. For more information about thread-safety and WAL journal modes, please refer to the following:

- [Write-Ahead Logging](https://www.sqlite.org/wal.html)
- [SQLite and Multiple Threads](http://www.sqlite.org/threadsafe.html)
- [SQLite WAL mode with multiple transactions in multiple threads](http://stackoverflow.com/questions/14234007/sqlite-wal-mode-with-multiple-transactions-in-multiple-threads)

#### Connection Queue

The `ConnectionQueue` class in SQift was designed to help guarantee thread-safety for a database `Connection` that could be accessed from multiple threads. It executes all operations on an internal serial dispatch queue. This ensures all operations on the connection operation in a serial fashion. The `ConnectionQueue` also supports executing logic inside a transaction and savepoint.

```swift
let queue = try ConnectionQueue(connection: Connection(storageLocation: .OnDisk("path_to_db")))

try queue.execute { connection in
    try connection.execute("PRAGMA foreign_keys = true")
    try connection.execute("PRAGMA journal_mode = WAL")
    try connection.execute("CREATE TABLE cars(id INTEGER PRIMARY KEY, name TEXT, price INTEGER)")
}

try queue.executeInTransaction { connection in
    try connection.execute("INSERT INTO cars VALUES(1, 'Audi', 52642)")
    try connection.execute("INSERT INTO cars VALUES(2, 'Mercedes', 57127)")
}

try queue.executeInSavepoint("drop_cars_table") { connection in
	try connection.execute("DROP TABLE cars")	
}
```

#### Connection Pool

The `ConnectionPool` class allows multiple read-only connections to access a database simultaneously in a thread-safe manner. Internally, the pool manages two different sets of connections, ones that are available and ones that are currently busy executing SQL logic. The pool will reuse available connections when they are available, and initializes new connections when all available connections are busy until the max connection count is reached.

```swift
let pool = try ConnectionPool(storageLocation: .OnDisk("path_to_db"))

try pool.execute { connection in
    let count: Int = try connection.query("SELECT count(*) FROM cars")
}
```

Since SQLite has no limit on the maximum number of open connections to a single database, the `ConnectionPool` will initialize as many connections as needed within a small amount of time. Each time a connection is executed, the internal drain delay timer starts up. When the drain delay timer fires, it will drain the available connections if there are no more busy connections. If there are still busy connections, the timer is restarted. This allows the `ConnectionPool` to spin up as many connections as necessary for very small amounts of time.

> The thread-safety is guaranteed by the connection pool by always executing the SQL closure inside a connection queue. This ensures all SQL closures executed on the connection are done so in a serial fashion, thus guaranteeing the thread-safety of each connection.

#### Database

The `Database` class is a lightweight way to create a single writable connection queue and connection pool for all read statements. The read and write APIs are designed to make it simple to execute SQL statements on the appropriate type of `Connection` in a thread-safe manner.

```swift
let database = try Database(storageLocation: .OnDisk("path_to_db"))

try database.executeWrite { connection in
    try connection.execute("PRAGMA foreign_keys = true")
    try connection.execute("PRAGMA journal_mode = WAL")
    try connection.execute("CREATE TABLE cars(id INTEGER PRIMARY KEY, name TEXT, price INTEGER)")
}

try database.executeRead { connection in
	let count: Int = try connection.query("SELECT count(*) FROM cars")
}
```

This is the easiest way to operate in a 100% thread-safe manner without having to deal with the underlying complexities of the `ConnectionQueue` and `ConnectionPool` classes.

> We would like to encourage everyone to use a `Database` object rather than working directly with connection queues or connection pools.

### Migrations

Production applications generally need to migrate the database schema from time-to-time. Whether it requires some new tables or possibly alterations to a table, you need to have a way to manage the migration logic. SQift has migration support already built-in for you through the `Migrator` class. All you need to do is create the `Migrator` instance and tell it to run. Everything else is handled internally by SQift.

```swift
let connection = try Connection(storageLocation: .OnDisk("path_to_db"))
let migrator = Migrator(connection: connection, desiredSchemaVersion: 2)

try migrator.runMigrationsIfNecessary(
	migrationSQLForSchemaVersion: { version in
		var SQL: String = ""

		switch version {
		case 1:
			return "CREATE TABLE cars(id INTEGER PRIMARY KEY, name TEXT, price INTEGER)"
		case 2:
			return "CREATE TABLE person(id INTEGER PRIMARY KEY, name TEXT, address TEXT)"
		default:
			break
		}

		return SQL
	},
	willMigrateToSchemaVersion: { version in
		print("Will migrate to schema version: \(version)")
	},
	didMigrateToSchemaVersion: { version in
		print("Did migrate to schema version: \(version)")
	}
)
```

All migrations must start at 1 and increment by 1 with each iteration. For example, the first time you create a `Migrator`, you want to set the `desiredSchemaVersion` to 1 and implement the `migrationSQLForSchemaVersion` closure to return your initial database schema SQL. Then, each time you need to migrate your database, bump the `desiredSchemaVersion` by 1 and add the new case to your `migrationSQLForSchemaVersion` schema closure. In a production application, it would be easiest to write actual SQL files, add them to your bundle and load the SQL string from the file for the required version.

### Encryption

Encrypting a database can help safeguard vulnerabilities and keep your data safe. SQift uses [SQLCipher](https://www.zetetic.net/sqlcipher/design/) to encrypt all data in a database using an encryption passphrase. SQLCipher will lazily convert the passphrase to a key using [PBKDF2 key derivation](http://en.wikipedia.org/wiki/PBKDF2). Once the database has been encrypted, the only way to access the data inside the database is to set the encryption passphrase before accessing the database through a `Connection`.

#### Encrypting a Database Connection

Encrypting a database is simple.

```swift
let passphrase = "1234567890"

let connection = try Connection(connectionType: .OnDisk("path_to_db"))
try connection.setEncryptionPassphrase(passphrase)
```

> Make sure to set the encryption passphrase immediately after opening the `Connection`.

#### Updating the Encryption Passphrase

Updating the encryption passphrase of a database can be done after the current encryption passphrase has been set. Otherwise you are essentially attempting to change the passphrase without first confirming you should have access to do so.

```swift
let currentPassphrase = "1234567890"
let newPassphrase = "ABCDEFGHIJKLMNOP"

let connection = try Connection(connectionType: .OnDisk("path_to_db"))
try connection.setEncryptionPassphrase(currentPassphrase)

try connection.updateEncryptionPassphrase(newPassphrase)
```

#### Exporting an Decrypted Form of an Encrypted Database

In the event that you need to inspect a decrypted form of an encrypted database, you can do so by using the `exportDecryptedDatabaseToPath()` method in SQift.

```swift
let passphrase = "1234567890"

let connection = try Connection(connectionType: .OnDisk("path_to_db"))
try connection.setEncryptionPassphrase(currentPassphrase)

try connection.exportDecryptedDatabaseToPath("path_to_decrypted_db")
```

For more information about exporting encrypted or decrypted forms of a database, please refer to the SQLCipher [export documentation](https://www.zetetic.net/sqlcipher/sqlcipher-api/index.html#sqlcipher_export).

#### Inspecting Encrypted Database

So now you've encrypted your database and you're super safe, but how do you inspect your newly encrypted super safe database? The `sqlite3` command line tool does not support encryption. Neither do the widely popular [SQLPro for SQLite](https://itunes.apple.com/us/app/sqlpro-for-sqlite-sql-database/id586001240?mt=12) or [Base - SQLite Editor](https://itunes.apple.com/us/app/base-sqlite-editor/id402383384?mt=12) apps. While this is unfortunate, you still have several options.

First off, you should install the [sqlcipher](http://brewformulas.org/Sqlcipher) Homebrew package. It allows you to inspect encrypted databases using the `sqlcipher` command line tool. Here are some steps to get you going.

```bash
# Install Homebrew
ruby -e "$(curl -fsSL https://raw.githubusercontent.com/Homebrew/install/master/install)"

# Update Homebrew
brew update
brew doctor

# Install sqlcipher package
brew install sqlcipher

# Start using sqlcipher
$ sqlcipher encrypted_stuff.db
sqlite> PRAGMA key = 'passphrase';
sqlite> CREATE TABLE agents(id INTEGER PRIMARY KEY AUTOINCREMENT, name TEXT NOT NULL);
sqlite> SELECT count(*) FROM sqlite_master;
```

If you prefer graphical interfaces, you could install [SQLiteManager 4](https://itunes.apple.com/us/app/sqlitemanager-4/id604707021?mt=12). While it's not quite as nice as `SQLPro` or `Base`, it's still a fairly solid application. Also, you can always use the `sqlcipher` command line tool to export a decrypted form of the database if you really wanted to a different application.

> You could also write a simple bash script to wrap `sqlcipher` to export the decrypted database by passing in the passphrase.

---

## Roadmap

<<<<<<< HEAD
- Get new podspec published for SQLCipher 3.3.1 - [Open Issue](https://github.com/sqlcipher/sqlcipher/issues/141)
- Add support for OSX, watchOS and tvOS
=======
- Add SQLCipher integration for encrypting the database
>>>>>>> 7ed05dc3
- Add Full-Text Search Support (FST4)
- Create a full DSL leveraging property and method chaining similar to SnapKit
  - The goal here would be to eliminate the need to ever write a single line of SQL

---

## FAQ

### Why not use CoreData?

There are many trade-offs between CoreData and SQift. SQift was certainly not created as a replacement for CoreData. It was created to make working with SQLite from Swift as easy and painless as possible. Anyone trying to decide between using CoreData and using SQift needs to consider the pros and cons carefully before making a decision. Both have significant learning curves and require significant amounts of forethought and architectural design before being integrated to an application or framework.

### Why not use FMDB?

SQift is designed from the start to support the latest Swift features and syntax to make the library as easy to use as possible. While FMDB is a fantastic library, it was originally designed for Objective-C making it less desirable from an API standpoint. It also has issues being embedded within a third-party Swift framework as a dependency with how the project is currently structured.

### Why not use any of the other open-source Swift libraries already out there?

There are many Swift SQLite libraries current on GitHub. Unfortunatey, none of them are production ready with the exception of SQLite.swift. SQLite.swift is a very well designed library that is fully featured, but has several drawbacks.

- The full DSL has serious performance problems converting the Swift types to SQL.
- The entire library is locked to serial execution on a single dispatch queue. Write-Ahead Logging (WAL) journal modes are not supported.
- Makes heavy use of functional operators in the DSL making it difficult to understand exactly what APIs are being called.

## Creators

- [Dave Camp](http://mobile-stash.nike.com:7990/users/dcam15) ([@thinbits](https://twitter.com/thinbits))
- [Christian Noon](http://mobile-stash.nike.com:7990/users/cnoon) ([@Christian_Noon](https://twitter.com/Christian_Noon))<|MERGE_RESOLUTION|>--- conflicted
+++ resolved
@@ -498,12 +498,7 @@
 
 ## Roadmap
 
-<<<<<<< HEAD
 - Get new podspec published for SQLCipher 3.3.1 - [Open Issue](https://github.com/sqlcipher/sqlcipher/issues/141)
-- Add support for OSX, watchOS and tvOS
-=======
-- Add SQLCipher integration for encrypting the database
->>>>>>> 7ed05dc3
 - Add Full-Text Search Support (FST4)
 - Create a full DSL leveraging property and method chaining similar to SnapKit
   - The goal here would be to eliminate the need to ever write a single line of SQL
